# ReplacingMergeTree

The engine differs from [MergeTree](mergetree.md#table_engines-mergetree) in that it removes duplicate entries with the same primary key value.

Data deduplication occurs only during a merge. Merging occurs in the background at an unknown time, so you can't plan for it. Some of the data may remain unprocessed. Although you can run an unscheduled merge using the `OPTIMIZE` query, don't count on using it, because the `OPTIMIZE` query will read and write a large amount of data.

Thus, `ReplacingMergeTree` is suitable for clearing out duplicate data  in the background in order to save space, but it doesn't guarantee the absence of duplicates.

<<<<<<< HEAD
## Creating a Table

```
CREATE [TEMPORARY] TABLE [IF NOT EXISTS] [db.]name [ON CLUSTER cluster]
(
    name1 [type1] [DEFAULT|MATERIALIZED|ALIAS expr1],
    name2 [type2] [DEFAULT|MATERIALIZED|ALIAS expr2],
    ...
) ENGINE = ReplacingMergeTree([ver])
[PARTITION BY expr]
[ORDER BY expr]
[SAMPLE BY expr]
[SETTINGS name=value, ...]
=======
``` sql
ReplacingMergeTree(EventDate, (OrderID, EventDate, BannerID, ...), 8192, ver)
>>>>>>> 5466ca27
```

For a description of request parameters, see [request description](../../query_language/create.md#query_language-queries-create_table).

**ReplacingMergeTree Parameters**

- `ver` — column with version. Type `UInt*`, `Date` or `DateTime`. Optional parameter.

    When merging, `ReplacingMergeTree` from all the rows with the same primary key leaves only one:
    - Last in the selection, if `ver` not set.
    - With the maximum version, if `ver` specified.

**Query clauses**

When creating a `ReplacingMergeTree` table the same [clauses](mergetree.md#table_engines-mergetree-configuring)  are required, as when creating a `MergeTree`  table.

### Deprecated Method for Creating a Table

!!! attention
    Do not use this method in new projects and, if possible, switch the old projects to the method described above.

```sql
CREATE [TEMPORARY] TABLE [IF NOT EXISTS] [db.]name [ON CLUSTER cluster]
(
    name1 [type1] [DEFAULT|MATERIALIZED|ALIAS expr1],
    name2 [type2] [DEFAULT|MATERIALIZED|ALIAS expr2],
    ...
) ENGINE [=] ReplacingMergeTree(date-column [, sampling_expression], (primary, key), index_granularity, [ver])
```

All of the parameters excepting `ver` have the same meaning as in `MergeTree`.

<<<<<<< HEAD
- `ver` - column with the version. Optional parameter. For a description, see the text above.
=======
*This engine is not used in Yandex.Metrica, but it has been applied in other Yandex projects.*


[Original article](https://clickhouse.yandex/docs/en/operations/table_engines/replacingmergetree/) <!--hide-->
>>>>>>> 5466ca27
<|MERGE_RESOLUTION|>--- conflicted
+++ resolved
@@ -6,7 +6,6 @@
 
 Thus, `ReplacingMergeTree` is suitable for clearing out duplicate data  in the background in order to save space, but it doesn't guarantee the absence of duplicates.
 
-<<<<<<< HEAD
 ## Creating a Table
 
 ```
@@ -20,10 +19,6 @@
 [ORDER BY expr]
 [SAMPLE BY expr]
 [SETTINGS name=value, ...]
-=======
-``` sql
-ReplacingMergeTree(EventDate, (OrderID, EventDate, BannerID, ...), 8192, ver)
->>>>>>> 5466ca27
 ```
 
 For a description of request parameters, see [request description](../../query_language/create.md#query_language-queries-create_table).
@@ -56,11 +51,7 @@
 
 All of the parameters excepting `ver` have the same meaning as in `MergeTree`.
 
-<<<<<<< HEAD
+
 - `ver` - column with the version. Optional parameter. For a description, see the text above.
-=======
-*This engine is not used in Yandex.Metrica, but it has been applied in other Yandex projects.*
 
-
-[Original article](https://clickhouse.yandex/docs/en/operations/table_engines/replacingmergetree/) <!--hide-->
->>>>>>> 5466ca27
+[Original article](https://clickhouse.yandex/docs/en/operations/table_engines/replacingmergetree/) <!--hide-->