# Float32, Float64

[浮点数](https://en.wikipedia.org/wiki/IEEE_754)。

类型与以下 C 语言中类型是相同的：

- `Float32` - `float`
- `Float64`  - `double`

我们建议您尽可能以整数形式存储数据。例如，将固定精度的数字转换为整数值，例如货币数量或页面加载时间用毫秒为单位表示

## 使用浮点数

- 对浮点数进行计算可能引起四舍五入的误差。

```sql
SELECT 1 - 0.9
```

```
┌───────minus(1, 0.9)─┐
│ 0.09999999999999998 │
└─────────────────────┘
```

- 计算的结果取决于计算方法（计算机系统的处理器类型和体系结构）

- 浮点计算结果可能是诸如无穷大（`INF`）和"非数字"（`NaN`）。对浮点数计算的时候应该考虑到这点。

- 当一行行阅读浮点数的时候，浮点数的结果可能不是机器最近显示的数值。

## NaN and Inf

与标准SQL相比，ClickHouse 支持以下类别的浮点数：

- `Inf` – 正无穷

```sql
SELECT 0.5 / 0
```

```
┌─divide(0.5, 0)─┐
│            inf │
└────────────────┘
```

- `-Inf` – 负无穷

```sql
SELECT -0.5 / 0
```

```
┌─divide(-0.5, 0)─┐
│            -inf │
└─────────────────┘
```

- `NaN` – 非数字

<<<<<<< HEAD
可以在[ORDER BY 子句](../query_language/select.md#query_language-queries-order_by) 查看更多关于 ` NaN` 排序的规则。
=======
```
SELECT 0 / 0
```
>>>>>>> 7449c255

```
┌─divide(0, 0)─┐
│          nan │
└──────────────┘
```

可以在[ORDER BY 子句](../query_language/select.md#query_language-queries-order_by) 查看更多关于 ` NaN` 排序的规则。<|MERGE_RESOLUTION|>--- conflicted
+++ resolved
@@ -59,13 +59,9 @@
 
 - `NaN` – 非数字
 
-<<<<<<< HEAD
-可以在[ORDER BY 子句](../query_language/select.md#query_language-queries-order_by) 查看更多关于 ` NaN` 排序的规则。
-=======
 ```
 SELECT 0 / 0
 ```
->>>>>>> 7449c255
 
 ```
 ┌─divide(0, 0)─┐
