set (CONFIG_COMMON ${CMAKE_CURRENT_BINARY_DIR}/include/common/config_common.h)
configure_file (${CMAKE_CURRENT_SOURCE_DIR}/include/common/config_common.h.in ${CONFIG_COMMON})

add_library(apple_rt
    src/apple_rt.cpp
    include/port/clock.h
)
target_include_directories (apple_rt PUBLIC ${COMMON_INCLUDE_DIR})
if (DEFINED APPLE_HAVE_CLOCK_GETTIME)
    target_compile_definitions(apple_rt PUBLIC -DAPPLE_HAVE_CLOCK_GETTIME=${APPLE_HAVE_CLOCK_GETTIME})
endif ()

add_library (common
    src/Backtrace.cpp
    src/DateLUT.cpp
    src/DateLUTImpl.cpp
    src/preciseExp10.c
    src/shift10.cpp
    src/mremap.cpp
    src/JSON.cpp
    src/getMemoryAmount.cpp
    src/demangle.cpp
    src/setTerminalEcho.cpp
    src/getThreadNumber.cpp
<<<<<<< HEAD
    src/Sleep.cpp
=======
    src/argsToConfig.cpp
>>>>>>> dca6d294

    include/common/Backtrace.h
    include/common/Types.h
    include/common/DayNum.h
    include/common/DateLUT.h
    include/common/DateLUTImpl.h
    include/common/LocalDate.h
    include/common/LocalDateTime.h
    include/common/ErrorHandlers.h
    include/common/preciseExp10.h
    include/common/shift10.h
    include/common/mremap.h
    include/common/likely.h
    include/common/logger_useful.h
    include/common/strong_typedef.h
    include/common/JSON.h
    include/common/getMemoryAmount.h
    include/common/demangle.h
    include/common/setTerminalEcho.h
    include/common/find_symbols.h
    include/common/constexpr_helpers.h
    include/common/Pipe.h
    include/common/getThreadNumber.h
    include/common/Sleep.h
    include/common/SimpleCache.h

    include/ext/bit_cast.h
    include/ext/collection_cast.h
    include/ext/enumerate.h
    include/ext/function_traits.h
    include/ext/identity.h
    include/ext/map.h
    include/ext/range.h
    include/ext/scope_guard.h
    include/ext/size.h
    include/ext/unlock_guard.h
    include/ext/singleton.h

    ${CONFIG_COMMON}
)

if (USE_UNWIND)
    target_compile_definitions (common PRIVATE USE_UNWIND=1)
    target_include_directories (common BEFORE PRIVATE ${UNWIND_INCLUDE_DIR})
    if (NOT USE_INTERNAL_UNWIND_LIBRARY_FOR_EXCEPTION_HANDLING)
        target_link_libraries (common PRIVATE ${UNWIND_LIBRARY})
    endif ()
endif ()

# When testing for memory leaks with Valgrind, dont link tcmalloc or jemalloc.

if (USE_JEMALLOC)
    message (STATUS "Link jemalloc: ${JEMALLOC_LIBRARIES}")
    set (MALLOC_LIBRARIES ${JEMALLOC_LIBRARIES})
elseif (USE_TCMALLOC)
    if (DEBUG_TCMALLOC AND NOT GPERFTOOLS_TCMALLOC_MINIMAL_DEBUG)
        message (FATAL_ERROR "Requested DEBUG_TCMALLOC but debug library is not found. You should install Google Perftools. Example: sudo apt-get install libgoogle-perftools-dev")
    endif ()

    if (DEBUG_TCMALLOC AND GPERFTOOLS_TCMALLOC_MINIMAL_DEBUG)
        message (STATUS "Link libtcmalloc_minimal_debug for testing: ${GPERFTOOLS_TCMALLOC_MINIMAL_DEBUG}")
        set (MALLOC_LIBRARIES ${GPERFTOOLS_TCMALLOC_MINIMAL_DEBUG})
    else ()
        message (STATUS "Link libtcmalloc_minimal: ${GPERFTOOLS_TCMALLOC_MINIMAL}")
        set (MALLOC_LIBRARIES ${GPERFTOOLS_TCMALLOC_MINIMAL})
    endif ()
elseif (SANITIZE)
    message (STATUS "Will use ${SANITIZE} sanitizer.")
else ()
    message (WARNING "Non default allocator is disabled. This is not recommended for production Linux builds.")
endif ()

if (USE_INTERNAL_MEMCPY)
    set (MEMCPY_LIBRARIES memcpy)
endif ()

find_package (Threads)

if(CCTZ_INCLUDE_DIR)
    target_include_directories(common BEFORE PRIVATE ${CCTZ_INCLUDE_DIR})
endif()

target_include_directories (common PUBLIC ${COMMON_INCLUDE_DIR})

if (NOT USE_INTERNAL_BOOST_LIBRARY)
    target_include_directories (common SYSTEM BEFORE PUBLIC ${Boost_INCLUDE_DIRS})
endif ()

if(NOT USE_INTERNAL_POCO_LIBRARY)
    target_include_directories (common SYSTEM BEFORE PUBLIC ${Poco_Foundation_INCLUDE_DIR})
endif()

if(CCTZ_LIBRARY)
    target_link_libraries(common PRIVATE ${CCTZ_LIBRARY})
endif()

target_link_libraries (common
        PUBLIC
    ${Poco_Util_LIBRARY}
    ${Poco_Foundation_LIBRARY}
    ${CITYHASH_LIBRARIES}
        PRIVATE
    ${Boost_FILESYSTEM_LIBRARY}
        PUBLIC
    ${Boost_SYSTEM_LIBRARY}
        PRIVATE
    ${MALLOC_LIBRARIES}
    Threads::Threads
    ${MEMCPY_LIBRARIES}
)

if (RT_LIBRARY)
    target_link_libraries (common PRIVATE ${RT_LIBRARY})
endif ()

if (ENABLE_TESTS)
    add_subdirectory (src/tests)
endif ()<|MERGE_RESOLUTION|>--- conflicted
+++ resolved
@@ -22,11 +22,8 @@
     src/demangle.cpp
     src/setTerminalEcho.cpp
     src/getThreadNumber.cpp
-<<<<<<< HEAD
     src/Sleep.cpp
-=======
     src/argsToConfig.cpp
->>>>>>> dca6d294
 
     include/common/Backtrace.h
     include/common/Types.h
