--- conflicted
+++ resolved
@@ -383,10 +383,6 @@
     Poco::File(path).renameTo(new_path);
 
     path = new_path;
-<<<<<<< HEAD
-    renameInMemory(new_database_name, new_table_name);
-=======
->>>>>>> a930697c
     file_checker.setPath(path + "sizes.json");
 
     for (Files_t::iterator it = files.begin(); it != files.end(); ++it)
