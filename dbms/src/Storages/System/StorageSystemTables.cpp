--- conflicted
+++ resolved
@@ -7,14 +7,11 @@
 #include <Storages/VirtualColumnUtils.h>
 #include <Databases/IDatabase.h>
 #include <Interpreters/Context.h>
-<<<<<<< HEAD
 #include <Parsers/ASTCreateQuery.h>
 #include <Parsers/queryToString.h>
 #include <Common/typeid_cast.h>
-
-=======
 #include <DataTypes/DataTypesNumber.h>
->>>>>>> c942da41
+
 
 namespace DB
 {
@@ -120,19 +117,14 @@
     columns = NamesAndTypesList{
         {"database", std::make_shared<DataTypeString>()},
         {"name", std::make_shared<DataTypeString>()},
-<<<<<<< HEAD
         {"engine", std::make_shared<DataTypeString>()}
+        {"is_temporary", std::make_shared<DataTypeUInt8>()}
     };
 
     virtual_columns = {
         {std::make_shared<DataTypeDateTime>(), "metadata_modification_time"},
         {std::make_shared<DataTypeString>(), "create_table_query"},
         {std::make_shared<DataTypeString>(), "engine_full"}
-=======
-        {"engine", std::make_shared<DataTypeString>()},
-        {"metadata_modification_time", std::make_shared<DataTypeDateTime>()},
-        {"is_temporary", std::make_shared<DataTypeUInt8>()}
->>>>>>> c942da41
     };
 }
 
@@ -190,12 +182,12 @@
         for (auto iterator = database->getIterator(context); iterator->isValid(); iterator->next())
         {
             auto table_name = iterator->name();
-<<<<<<< HEAD
 
             size_t j = 0;
             res_columns[j++]->insert(database_name);
             res_columns[j++]->insert(table_name);
             res_columns[j++]->insert(iterator->table()->getName());
+            res_columns[j++]->insert(UInt64(0));
 
             if (has_metadata_modification_time)
                 res_columns[j++]->insert(static_cast<UInt64>(database->getTableMetadataModificationTime(context, table_name)));
@@ -239,6 +231,29 @@
             }
         }
     }
+  
+    if (context.hasSessionContext())
+    {
+        Tables external_tables = context.getSessionContext().getExternalTables();
+
+        for (auto table : external_tables)
+        {
+            size_t j = 0;
+            res_columns[j++]->insertDefault();
+            res_columns[j++]->insert(table.first);
+            res_columns[j++]->insert(table.second->getName());
+            res_columns[j++]->insert(UInt64(1));
+
+            if (has_metadata_modification_time)
+                res_columns[j++]->insertDefault();
+
+            if (has_create_table_query)
+                res_columns[j++]->insertDefault();
+            
+            if (has_engine_full)
+                res_columns[j++]->insert(table.second->getName());
+        }
+    }
 
     res_block.setColumns(std::move(res_columns));
     return {std::make_shared<OneBlockInputStream>(res_block)};
@@ -253,34 +268,6 @@
 {
     auto virtual_column = DB::tryGetColumn(virtual_columns, column_name);
     return !virtual_column.name.empty() ? virtual_column : ITableDeclaration::getColumn(column_name);
-=======
-            res_columns[0]->insert(database_name);
-            res_columns[1]->insert(table_name);
-            res_columns[2]->insert(iterator->table()->getName());
-            res_columns[3]->insert(
-                static_cast<UInt64>(database->getTableMetadataModificationTime(context, table_name)));
-            res_columns[4]->insert(UInt64(0));
-        }
-    }
-
-    if (context.hasSessionContext())
-    {
-        Tables external_tables = context.getSessionContext().getExternalTables();
-
-        for (auto table : external_tables)
-        {
-            res_columns[0]->insert(String{});
-            res_columns[1]->insert(table.first);
-            res_columns[2]->insert(table.second->getName());
-            res_columns[3]->insert(UInt64(0));
-            res_columns[4]->insert(UInt64(1));
-        }
-    }
-
-
-
-    return BlockInputStreams(1, std::make_shared<OneBlockInputStream>(getSampleBlock().cloneWithColumns(std::move(res_columns))));
->>>>>>> c942da41
 }
 
 }