--- conflicted
+++ resolved
@@ -137,7 +137,6 @@
 std::vector<std::pair<std::string, std::string>> IStorageURLBase::getReadURIParams(const Names & /*column_names*/,
     const SelectQueryInfo & /*query_info*/,
     const Context & /*context*/,
-<<<<<<< HEAD
     QueryProcessingStage::Enum & /*processed_stage*/,
     size_t /*max_block_size*/) const
 {
@@ -150,20 +149,6 @@
     QueryProcessingStage::Enum & /*processed_stage*/,
     size_t /*max_block_size*/) const
 {
-=======
-    QueryProcessingStage::Enum & /*processed_stage*/,
-    size_t /*max_block_size*/) const
-{
-    return {};
-}
-
-std::function<void(std::ostream &)> IStorageURLBase::getReadPOSTDataCallback(const Names & /*column_names*/,
-    const SelectQueryInfo & /*query_info*/,
-    const Context & /*context*/,
-    QueryProcessingStage::Enum & /*processed_stage*/,
-    size_t /*max_block_size*/) const
-{
->>>>>>> 969225b3
     return nullptr;
 }
 
@@ -171,19 +156,12 @@
 BlockInputStreams IStorageURLBase::read(const Names & column_names,
     const SelectQueryInfo & query_info,
     const Context & context,
-<<<<<<< HEAD
-    QueryProcessingStage::Enum & processed_stage,
-    size_t max_block_size,
-    unsigned /*num_streams*/)
-{
-=======
     QueryProcessingStage::Enum processed_stage,
     size_t max_block_size,
     unsigned /*num_streams*/)
 {
     checkQueryProcessingStage(processed_stage, context);
 
->>>>>>> 969225b3
     auto request_uri = uri;
     auto params = getReadURIParams(column_names, query_info, context, processed_stage, max_block_size);
     for (const auto & [param, value] : params)
