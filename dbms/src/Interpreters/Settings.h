--- conflicted
+++ resolved
@@ -277,10 +277,8 @@
     \
     M(SettingBool, prefer_localhost_replica, 1, "1 - always send query to local replica, if it exists. 0 - choose replica to send query between local and remote ones according to load_balancing") \
     M(SettingUInt64, max_fetch_partition_retries_count, 5, "Amount of retries while fetching partition from another host.") \
-<<<<<<< HEAD
-=======
     M(SettingBool, asterisk_left_columns_only, 0, "If it is set to true, the asterisk only return left of join query.") \
->>>>>>> 8586e6bb
+
 
 #define DECLARE(TYPE, NAME, DEFAULT, DESCRIPTION) \
     TYPE NAME {DEFAULT};
