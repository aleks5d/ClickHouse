if (APPLE OR SPLIT_SHARED_LIBRARIES OR NOT ARCH_AMD64)
    set (ENABLE_EMBEDDED_COMPILER OFF CACHE INTERNAL "")
endif()

option (ENABLE_EMBEDDED_COMPILER "Enable support for 'compile_expressions' option for query execution" ON)
# Broken in macos. TODO: update clang, re-test, enable on Apple
if (ENABLE_EMBEDDED_COMPILER AND NOT SPLIT_SHARED_LIBRARIES AND ARCH_AMD64 AND NOT (SANITIZE STREQUAL "undefined"))
    option (USE_INTERNAL_LLVM_LIBRARY "Use bundled or system LLVM library." ${NOT_UNBUNDLED})
endif()

if (NOT ENABLE_EMBEDDED_COMPILER)
    if(USE_INTERNAL_LLVM_LIBRARY)
        message (${RECONFIGURE_MESSAGE_LEVEL} "Cannot use internal LLVM library with ENABLE_EMBEDDED_COMPILER=OFF")
    endif()
    return()
endif()

if (NOT EXISTS "${ClickHouse_SOURCE_DIR}/contrib/llvm/llvm/CMakeLists.txt")
    if (USE_INTERNAL_LLVM_LIBRARY)
        message (WARNING "submodule contrib/llvm is missing. to fix try run: \n git submodule update --init --recursive")
        message (${RECONFIGURE_MESSAGE_LEVEL} "Can't fidd internal LLVM library")
    endif()
    set (MISSING_INTERNAL_LLVM_LIBRARY 1)
endif ()

if (NOT USE_INTERNAL_LLVM_LIBRARY)
    set (LLVM_PATHS "/usr/local/lib/llvm" "/usr/lib/llvm")

<<<<<<< HEAD
    foreach(llvm_v 12 11)
=======
    foreach(llvm_v 11.1 11)
>>>>>>> ed3f89a7
        if (NOT LLVM_FOUND)
            find_package (LLVM ${llvm_v} CONFIG PATHS ${LLVM_PATHS})
        endif ()
    endforeach ()

    if (LLVM_FOUND)
        # Remove dynamically-linked zlib and libedit from LLVM's dependencies:
        set_target_properties(LLVMSupport PROPERTIES INTERFACE_LINK_LIBRARIES "-lpthread;LLVMDemangle;${ZLIB_LIBRARIES}")
        set_target_properties(LLVMLineEditor PROPERTIES INTERFACE_LINK_LIBRARIES "LLVMSupport")

        option(LLVM_HAS_RTTI "Enable if LLVM was build with RTTI enabled" ON)
        set (USE_EMBEDDED_COMPILER 1)
    else()
        message (${RECONFIGURE_MESSAGE_LEVEL} "Can't find system LLVM")
        set (USE_EMBEDDED_COMPILER 0)
    endif()

    if (LLVM_FOUND AND OS_LINUX AND USE_LIBCXX AND NOT FORCE_LLVM_WITH_LIBCXX)
        message(WARNING "Option USE_INTERNAL_LLVM_LIBRARY is not set but the LLVM library from OS packages "
                "in Linux is incompatible with libc++ ABI. LLVM Will be disabled. Force: -DFORCE_LLVM_WITH_LIBCXX=ON")
        message (${RECONFIGURE_MESSAGE_LEVEL} "Unsupported LLVM configuration, cannot enable LLVM")
        set (LLVM_FOUND 0)
        set (USE_EMBEDDED_COMPILER 0)
    endif ()
endif()

if(NOT LLVM_FOUND AND NOT MISSING_INTERNAL_LLVM_LIBRARY)
    if (CMAKE_CURRENT_SOURCE_DIR STREQUAL CMAKE_CURRENT_BINARY_DIR)
        message(WARNING "Option ENABLE_EMBEDDED_COMPILER is set but internal LLVM library cannot build if build directory is the same as source directory.")
        set (LLVM_FOUND 0)
        set (USE_EMBEDDED_COMPILER 0)
    elseif (SPLIT_SHARED_LIBRARIES)
        # llvm-tablegen cannot find shared libraries that we build. Probably can be easily fixed.
        message(WARNING "Option USE_INTERNAL_LLVM_LIBRARY is not compatible with SPLIT_SHARED_LIBRARIES. Build of LLVM will be disabled.")
        set (LLVM_FOUND 0)
        set (USE_EMBEDDED_COMPILER 0)
    elseif (NOT ARCH_AMD64)
        # It's not supported yet, but you can help.
        message(WARNING "Option USE_INTERNAL_LLVM_LIBRARY is only available for x86_64. Build of LLVM will be disabled.")
        set (LLVM_FOUND 0)
        set (USE_EMBEDDED_COMPILER 0)
    elseif (SANITIZE STREQUAL "undefined")
        # llvm-tblgen, that is used during LLVM build, doesn't work with UBSan.
        message(WARNING "Option USE_INTERNAL_LLVM_LIBRARY does not work with UBSan, because 'llvm-tblgen' tool from LLVM has undefined behaviour. Build of LLVM will be disabled.")
        set (LLVM_FOUND 0)
        set (USE_EMBEDDED_COMPILER 0)
    else ()
        set (USE_INTERNAL_LLVM_LIBRARY ON)
        set (LLVM_FOUND 1)
        set (USE_EMBEDDED_COMPILER 1)
        set (LLVM_VERSION "9.0.0bundled")
        set (LLVM_INCLUDE_DIRS
            "${ClickHouse_SOURCE_DIR}/contrib/llvm/llvm/include"
            "${ClickHouse_BINARY_DIR}/contrib/llvm/llvm/include"
        )
        set (LLVM_LIBRARY_DIRS "${ClickHouse_BINARY_DIR}/contrib/llvm/llvm")
    endif()
endif()

if (LLVM_FOUND)
    message(STATUS "LLVM include Directory: ${LLVM_INCLUDE_DIRS}")
    message(STATUS "LLVM library Directory: ${LLVM_LIBRARY_DIRS}")
    message(STATUS "LLVM C++ compiler flags: ${LLVM_CXXFLAGS}")
else()
    message (${RECONFIGURE_MESSAGE_LEVEL} "Can't enable LLVM")
endif()

# This list was generated by listing all LLVM libraries, compiling the binary and removing all libraries while it still compiles.
set (REQUIRED_LLVM_LIBRARIES
LLVMOrcJIT
LLVMExecutionEngine
LLVMRuntimeDyld
LLVMX86CodeGen
LLVMX86Desc
LLVMX86Info
LLVMAsmPrinter
LLVMDebugInfoDWARF
LLVMGlobalISel
LLVMSelectionDAG
LLVMMCDisassembler
LLVMPasses
LLVMCodeGen
LLVMipo
LLVMBitWriter
LLVMInstrumentation
LLVMScalarOpts
LLVMAggressiveInstCombine
LLVMInstCombine
LLVMVectorize
LLVMTransformUtils
LLVMTarget
LLVMAnalysis
LLVMProfileData
LLVMObject
LLVMBitReader
LLVMCore
LLVMRemarks
LLVMBitstreamReader
LLVMMCParser
LLVMMC
LLVMBinaryFormat
LLVMDebugInfoCodeView
LLVMSupport
LLVMDemangle
)

#function(llvm_libs_all REQUIRED_LLVM_LIBRARIES)
#    llvm_map_components_to_libnames (result all)
#    if (USE_STATIC_LIBRARIES OR NOT "LLVM" IN_LIST result)
#        list (REMOVE_ITEM result "LTO" "LLVM")
#    else()
#        set (result "LLVM")
#    endif ()
#    list (APPEND result ${CMAKE_DL_LIBS} ${ZLIB_LIBRARIES})
#    set (${REQUIRED_LLVM_LIBRARIES} ${result} PARENT_SCOPE)
#endfunction()<|MERGE_RESOLUTION|>--- conflicted
+++ resolved
@@ -26,11 +26,8 @@
 if (NOT USE_INTERNAL_LLVM_LIBRARY)
     set (LLVM_PATHS "/usr/local/lib/llvm" "/usr/lib/llvm")
 
-<<<<<<< HEAD
-    foreach(llvm_v 12 11)
-=======
-    foreach(llvm_v 11.1 11)
->>>>>>> ed3f89a7
+
+    foreach(llvm_v 12 11.1 11)
         if (NOT LLVM_FOUND)
             find_package (LLVM ${llvm_v} CONFIG PATHS ${LLVM_PATHS})
         endif ()
