#pragma once
#include <Functions/IFunctionImpl.h>
#include <Functions/FunctionFactory.h>
#include <Functions/FunctionHelpers.h>
#include <DataTypes/DataTypeArray.h>
#include <DataTypes/DataTypeNullable.h>
#include <DataTypes/DataTypesNumber.h>
#include <Columns/ColumnArray.h>
#include <Columns/ColumnString.h>
#include <Columns/ColumnFixedString.h>
#include <Columns/ColumnsNumber.h>
#include <Columns/ColumnNullable.h>
#include <Common/FieldVisitorsAccurateComparison.h>
#include <Common/memcmpSmall.h>
#include <Common/assert_cast.h>
#include "Columns/ColumnLowCardinality.h"
#include "DataTypes/DataTypeLowCardinality.h"
#include "Interpreters/castColumn.h"


namespace DB
{

namespace ErrorCodes
{
    extern const int ILLEGAL_COLUMN;
    extern const int ILLEGAL_TYPE_OF_ARGUMENT;
}

using NullMap = PaddedPODArray<UInt8>;

/// ConcreteActions -- what to do when the index was found.

struct HasAction
{
    using ResultType = UInt8;
    static constexpr const bool resume_execution = false;
    static constexpr void apply(ResultType& current, size_t) noexcept { current = 1; }
};

/// The index is returned starting from 1.
struct IndexOfAction
{
    using ResultType = UInt64;
    static constexpr const bool resume_execution = false;
    static constexpr void apply(ResultType& current, size_t j) noexcept { current = j + 1; }
};

struct CountEqualAction
{
    using ResultType = UInt64;
    static constexpr const bool resume_execution = true;
    static constexpr void apply(ResultType & current, size_t) noexcept { ++current; }
};

/// How to perform the search depending on the arguments data types.
namespace Impl
{
template <
    class ConcreteAction,
    bool RightArgIsConstant = false,
    class IntegralInitial = UInt64,
    class IntegralResult = UInt64>
struct Main
{
private:
    using Initial = IntegralInitial;
    using Result = IntegralResult;

    using ResultType = typename ConcreteAction::ResultType;
    using ResultArr = PaddedPODArray<ResultType>;

    using ArrOffset = ColumnArray::Offset;
    using ArrOffsets = ColumnArray::Offsets;

#pragma GCC diagnostic push
#pragma GCC diagnostic ignored "-Wsign-compare"

    static constexpr bool compare(const Initial & left, const PaddedPODArray<Result> & right, size_t, size_t i) noexcept
    {
        return left == right[i];
    }

    static constexpr bool compare(const PaddedPODArray<Initial> & left, const Result & right, size_t i, size_t) noexcept
    {
        return left[i] == right;
    }

    static constexpr bool compare(
            const PaddedPODArray<Initial> & left, const PaddedPODArray<Result> & right, size_t i, size_t j) noexcept
    {
        return left[i] == right[j];
    }

    /// LowCardinality
    static bool compare(const IColumn & left, const Result& right, size_t i, size_t)
    {
        return left.getUInt(i) == right;
    }

    /// Generic
    static bool compare(const IColumn& left, const IColumn& right, size_t i, size_t j)
    {
        return 0 == left.compareAt(i, RightArgIsConstant ? 0 : j, right, 1);
    }

#pragma GCC diagnostic pop

    static constexpr bool hasNull(const NullMap * const null_map, size_t i) noexcept { return (*null_map)[i]; }

    template <size_t Case, class Data, class Target>
    static void process(
        const Data & data, const ArrOffsets & offsets, const Target & target, ResultArr & result,
        [[maybe_unused]] const NullMap * const null_map_data,
        [[maybe_unused]] const NullMap * const null_map_item)
    {
        const size_t size = offsets.size();

        result.resize(size);

        ArrOffset current_offset = 0;

        for (size_t i = 0; i < size; ++i)
        {
            const size_t array_size = offsets[i] - current_offset;
            ResultType current = 0;

            for (size_t j = 0; j < array_size; ++j)
            {
                if constexpr (Case == 2) /// Right arg is Nullable
                     if (hasNull(null_map_item, i))
                        continue;

                if constexpr (Case == 3) /// Left arg is an array of Nullables
                    if (hasNull(null_map_data, current_offset + j))
                        continue;

                if constexpr (Case == 4) /// Both args are nullable
                {
                    const bool right_is_null = hasNull(null_map_data, current_offset + j);
                    const bool left_is_null = hasNull(null_map_item, i);

                    if (right_is_null != left_is_null)
                        continue;

                    if (!right_is_null && !compare(data, target, current_offset + j, i))
                        continue;
                }
                else if (!compare(data, target, current_offset + j, i))
                        continue;

                ConcreteAction::apply(current, j);

                if constexpr (!ConcreteAction::resume_execution)
                    break;
            }

            result[i] = current;
            current_offset = offsets[i];
        }
    }

public:
    template <class Data, class Target>
    static void vector(
        const Data & data,
        const ArrOffsets & offsets,
        const Target & value,
        ResultArr & result,
        const NullMap * const null_map_data,
        const NullMap * const null_map_item)
    {
        if (!null_map_data && !null_map_item)
            process<1>(data, offsets, value, result, null_map_data, null_map_item);
        else if (!null_map_data && null_map_item)
            process<2>(data, offsets, value, result, null_map_data, null_map_item);
        else if (null_map_data && !null_map_item)
            process<3>(data, offsets, value, result, null_map_data, null_map_item);
        else
            process<4>(data, offsets, value, result, null_map_data, null_map_item);
    }
};

/// When the 2nd function argument is a NULL value.
template <class ConcreteAction>
struct Null
{
    using ResultType = typename ConcreteAction::ResultType;

    static void process(
        const ColumnArray::Offsets & offsets,
        PaddedPODArray<ResultType> & result,
        [[maybe_unused]] const NullMap * null_map_data)
    {
        const size_t size = offsets.size();

        if (!null_map_data)
        {
            result.resize_fill(size);
            return;
        }

        result.resize(size);

        ColumnArray::Offset current_offset = 0;

        for (size_t i = 0; i < size; ++i)
        {
            ResultType current = 0;
            const size_t array_size = offsets[i] - current_offset;

            for (size_t j = 0; j < array_size; ++j)
            {
                if (!(*null_map_data)[current_offset + j])
                    continue;

                ConcreteAction::apply(current, j);

                if constexpr (!ConcreteAction::resume_execution)
                    break;
            }

            result[i] = current;
            current_offset = offsets[i];
        }
    }
};

template <class ConcreteAction>
struct String
{
private:
    using Offset = ColumnString::Offset;
    template <bool IsConst> using OffsetT = std::conditional_t<IsConst, Offset, const ColumnString::Offsets &>;
    using ArrayOffset = ColumnArray::Offset;
    using ResultType = typename ConcreteAction::ResultType;

    template <bool IsConst, bool HasNullMapData, bool HasNullMapItem>
    static void processImpl(
        const ColumnString::Chars & data,
        const ColumnArray::Offsets & offsets,
        const ColumnString::Offsets & string_offsets,
        const ColumnString::Chars & item_values,
        OffsetT<IsConst> item_offsets,
        PaddedPODArray<ResultType> & result,
        [[maybe_unused]] const NullMap * data_map,
        [[maybe_unused]] const NullMap * item_map)
    {
        const size_t size = offsets.size();

        result.resize(size);

        ArrayOffset current_offset = 0;

        for (size_t i = 0; i < size; ++i)
        {
            const ArrayOffset array_size = offsets[i] - current_offset;

            [[maybe_unused]] Offset value_pos = 0;
            [[maybe_unused]] Offset value_size = 0;

            if constexpr (!IsConst) // workaround because ?: ternary operator is not constexpr
            {
                if (0 != i) value_pos = item_offsets[i - 1];
                value_size = item_offsets[i] - value_pos;
            }

            ResultType current = 0;

            for (size_t j = 0; j < array_size; ++j)
            {
                const ArrayOffset string_pos = current_offset + j == 0
                    ? 0
                    : string_offsets[current_offset + j - 1];

                const ArrayOffset string_size = string_offsets[current_offset + j] - string_pos - IsConst * 1;

                if constexpr (IsConst)
                {
                    if constexpr (HasNullMapData)
                        if ((*data_map)[current_offset + j])
                            continue;

                    if (!memequalSmallAllowOverflow15(item_values.data(), item_offsets, &data[string_pos], string_size))
                        continue;
                }
                else if constexpr (HasNullMapData)
                {
                    if ((*data_map)[current_offset + j])
                    {
                        if constexpr (!HasNullMapItem)
                            continue;

                        if (!(*item_map)[i])
                            continue;
                    }
                    else if (!memequalSmallAllowOverflow15(&item_values[value_pos], value_size, &data[string_pos], string_size))
                        continue;
                }
                else if (!memequalSmallAllowOverflow15(&item_values[value_pos], value_size, &data[string_pos], string_size))
                    continue;

                ConcreteAction::apply(current, j);

                if constexpr (!ConcreteAction::resume_execution)
                    break;
            }

            result[i] = current;
            current_offset = offsets[i];
        }
    }

    template <bool IsConst>
    static inline void invokeCheckNullMaps(
        const ColumnString::Chars & data, const ColumnArray::Offsets & offsets,
        const ColumnString::Offsets & str_offsets, const ColumnString::Chars & values,
        OffsetT<IsConst> item_offsets,
        PaddedPODArray<ResultType> & result, const NullMap * data_map, const NullMap * item_map)
    {
        if (data_map && item_map)
            processImpl<IsConst, true, true>(data, offsets, str_offsets, values, item_offsets, result, data_map, item_map);
        else if (data_map)
            processImpl<IsConst, true, false>(data, offsets, str_offsets, values, item_offsets, result, data_map, item_map);
        else if (item_map)
            processImpl<IsConst, false, true>(data, offsets, str_offsets, values, item_offsets, result, data_map, item_map);
        else
            processImpl<IsConst, false, false>(data, offsets, str_offsets, values, item_offsets, result, data_map, item_map);
    }

public:
    static inline void process(
        const ColumnString::Chars & data, const ColumnArray::Offsets & offsets,
        const ColumnString::Offsets & string_offsets, const ColumnString::Chars & item_values,
        Offset item_offsets, PaddedPODArray<ResultType> & result,
        const NullMap * data_map, const NullMap * item_map)
    {
        invokeCheckNullMaps<true>(data, offsets, string_offsets, item_values, item_offsets, result, data_map, item_map);
    }

    static inline void process(
        const ColumnString::Chars & data, const ColumnArray::Offsets & offsets,
        const ColumnString::Offsets & string_offsets, const ColumnString::Chars & item_values,
        const ColumnString::Offsets & item_offsets, PaddedPODArray<ResultType> & result,
        const NullMap * data_map, const NullMap * item_map)
    {
        invokeCheckNullMaps<false>(data, offsets, string_offsets, item_values, item_offsets, result, data_map, item_map);
    }
};
}

template <class ConcreteAction, class Name>
class FunctionArrayIndex : public IFunction
{
public:
    static constexpr auto name = Name::name;
    static FunctionPtr create(const Context &) { return std::make_shared<FunctionArrayIndex>(); }

    /// Get function name.
    String getName() const override { return name; }

    bool useDefaultImplementationForNulls() const override { return false; }
    bool useDefaultImplementationForLowCardinalityColumns() const override { return false; }

    size_t getNumberOfArguments() const override { return 2; }

    DataTypePtr getReturnTypeImpl(const DataTypes & arguments) const override
    {
        const DataTypeArray * array_type = checkAndGetDataType<DataTypeArray>(arguments[0].get());

        if (!array_type)
            throw Exception("First argument for function " + getName() + " must be an array.",
                ErrorCodes::ILLEGAL_TYPE_OF_ARGUMENT);

        if (!arguments[1]->onlyNull() && !allowArguments(array_type->getNestedType(), arguments[1]))
            throw Exception("Types of array and 2nd argument of function \""
                + getName() + "\" must be identical up to nullability, cardinality, "
                "numeric types, or Enum and numeric type. Passed: "
                + arguments[0]->getName() + " and " + arguments[1]->getName() + ".",
                ErrorCodes::ILLEGAL_TYPE_OF_ARGUMENT);

        return std::make_shared<DataTypeNumber<ResultType>>();
    }

    /**
      * If one or both arguments passed to this function are nullable,
      * we create a new column that contains non-nullable arguments:
      *
      * - if the 1st argument is a non-constant array of nullable values,
      * it is turned into a non-constant array of ordinary values + a null
      * byte map;
      * - if the 2nd argument is a nullable value, it is turned into an
      * ordinary value + a null byte map.
      *
      * Note that since constant arrays have quite a specific structure
      * (they are vectors of Fields, which may represent the NULL value),
      * they do not require any preprocessing.
      */
    ColumnPtr executeImpl(ColumnsWithTypeAndName & arguments, const DataTypePtr & result_type, size_t /*input_rows_count*/) const override
    {
        ColumnPtr& ptr = arguments[0].column;

        /**
         * The columns here have two general cases, either being Array(T) or Const(Array(T)).
         * The last type will return nullptr after casting to ColumnArray, so we leave the casting
         * to execute* functions.
         */
        const ColumnArray * col_array = checkAndGetColumn<ColumnArray>(ptr.get());
        const ColumnNullable * nullable = nullptr;

        if (col_array)
            nullable = checkAndGetColumn<ColumnNullable>(col_array->getData());

        auto & arg_column = arguments[1].column;
        const ColumnNullable * arg_nullable = checkAndGetColumn<ColumnNullable>(*arg_column);

        if (!nullable && !arg_nullable)
            return executeOnNonNullable(arguments, result_type);
        else
        {
            /**
             * To correctly process the Nullable values (either #col_array, #arg_column or both) we create a new columns
             * and operate on it. The columns structure follows:
             * {0, 1, 2, 3, 4}
             * {data (array) argument, "value" argument, data null map, "value" null map, function result}.
             */
            ColumnsWithTypeAndName source_columns(4);

            if (nullable)
            {
                const auto & nested_col = nullable->getNestedColumnPtr();

                auto & data = source_columns[0];

                data.column = ColumnArray::create(nested_col, col_array->getOffsetsPtr());
                data.type = std::make_shared<DataTypeArray>(
                    static_cast<const DataTypeNullable &>(
                        *static_cast<const DataTypeArray &>(
                            *arguments[0].type
                        ).getNestedType()
                    ).getNestedType());

                auto & null_map = source_columns[2];

                null_map.column = nullable->getNullMapColumnPtr();
                null_map.type = std::make_shared<DataTypeUInt8>();
            }
            else
            {
                auto & data = source_columns[0];
                data = arguments[0];
            }

            if (arg_nullable)
            {
                auto & arg = source_columns[1];
                arg.column = arg_nullable->getNestedColumnPtr();
                arg.type =
                    static_cast<const DataTypeNullable &>(
                        *arguments[1].type
                    ).getNestedType();

                auto & null_map = source_columns[3];
                null_map.column = arg_nullable->getNullMapColumnPtr();
                null_map.type = std::make_shared<DataTypeUInt8>();
            }
            else
            {
                auto & arg = source_columns[1];
                arg = arguments[1];
            }

            /// Now perform the function.
            return executeOnNonNullable(source_columns, result_type);
        }
    }

private:
    using ResultType = typename ConcreteAction::ResultType;
    using ResultColumnType = ColumnVector<ResultType>;
    using ResultColumnPtr = decltype(ResultColumnType::create());

    using NullMaps = std::pair<const NullMap *, const NullMap *>;

    struct ExecutionData
    {
        const IColumn& left;
        const IColumn& right;
        const ColumnArray::Offsets& offsets;
        ColumnPtr result_column;
        NullMaps maps;
        ResultColumnPtr result { ResultColumnType::create() };

<<<<<<< HEAD
        inline void move_result() { result_column = std::move(result); }
=======
        inline void moveResult() { columns[result_pos].column = std::move(result); }
>>>>>>> b4f0e083
    };

    static inline bool allowNested(const DataTypePtr & left, const DataTypePtr & right)
    {
        return ((isNativeNumber(left) || isEnum(left)) && isNativeNumber(right)) || left->equals(*right);
    }

    static inline bool allowArguments(const DataTypePtr & array_inner_type, const DataTypePtr & arg)
    {
        if (allowNested(array_inner_type, arg))
            return true;

        /// Nullable

        const bool array_is_nullable = array_inner_type->isNullable();
        const bool arg_is_nullable = arg->isNullable();

        const DataTypePtr arg_or_arg_nullable_nested = arg_is_nullable
            ? checkAndGetDataType<DataTypeNullable>(arg.get())->getNestedType()
            : arg;

        if (array_is_nullable) // comparing Array(Nullable(T)) elem and U
        {
            const DataTypePtr array_nullable_nested =
                checkAndGetDataType<DataTypeNullable>(array_inner_type.get())->getNestedType();

            // We also allow Nullable(T) and LC(U) if the Nullable(T) and U are allowed,
            // the LC(U) will be converted to U.
            return allowNested(
                    array_nullable_nested,
                    recursiveRemoveLowCardinality(arg_or_arg_nullable_nested));
        }
        else if (arg_is_nullable) // cannot compare Array(T) elem (namely, T) and Nullable(T)
            return false;

        /// LowCardinality

        const auto * const array_lc_ptr = checkAndGetDataType<DataTypeLowCardinality>(array_inner_type.get());
        const auto * const arg_lc_ptr = checkAndGetDataType<DataTypeLowCardinality>(arg.get());

        const DataTypePtr array_lc_inner_type = recursiveRemoveLowCardinality(array_inner_type);
        const DataTypePtr arg_lc_inner_type = recursiveRemoveLowCardinality(arg);

        const bool array_is_lc = nullptr != array_lc_ptr;
        const bool arg_is_lc = nullptr != arg_lc_ptr;

        const bool array_lc_inner_type_is_nullable = array_is_lc && array_lc_inner_type->isNullable();
        const bool arg_lc_inner_type_is_nullable = arg_is_lc && arg_lc_inner_type->isNullable();

        if (array_is_lc) // comparing LC(T) and U
        {
            const DataTypePtr array_lc_nested_or_lc_nullable_nested = array_lc_inner_type_is_nullable
                ? checkAndGetDataType<DataTypeNullable>(array_lc_inner_type.get())->getNestedType()
                : array_lc_inner_type;

            if (arg_is_lc) // comparing LC(T) and LC(U)
            {
                const DataTypePtr arg_lc_nested_or_lc_nullable_nested = arg_lc_inner_type_is_nullable
                    ? checkAndGetDataType<DataTypeNullable>(arg_lc_inner_type.get())->getNestedType()
                    : arg_lc_inner_type;

                return allowNested(
                        array_lc_nested_or_lc_nullable_nested,
                        arg_lc_nested_or_lc_nullable_nested);
            }
            else if (arg_is_nullable) // Comparing LC(T) and Nullable(U)
            {
                if (!array_lc_inner_type_is_nullable)
                    return false; // Can't compare Array(LC(U)) elem and Nullable(T);

                return allowNested(
                        array_lc_nested_or_lc_nullable_nested,
                        arg_or_arg_nullable_nested);
            }
            else // Comparing LC(T) and U (U neither Nullable nor LC)
                return allowNested(array_lc_nested_or_lc_nullable_nested, arg);
        }

        if (arg_is_lc) // Allow T and LC(U) if U and T are allowed (the low cardinality column will be converted).
            return allowNested(array_inner_type, arg_lc_inner_type);

        return false;
    }

#define INTEGRAL_TPL_PACK UInt8, UInt16, UInt32, UInt64, Int8, Int16, Int32, Int64, Float32, Float64

    ColumnPtr executeOnNonNullable(ColumnsWithTypeAndName & arguments, const DataTypePtr & result_type) const
    {
        if (const auto* const left_arr = checkAndGetColumn<ColumnArray>(arguments[0].column.get()))
        {
            if (checkAndGetColumn<ColumnLowCardinality>(&left_arr->getData()))
            {
                if (auto res = executeLowCardinality(arguments))
                    return res;

                throw Exception(
                    "Illegal internal type of first argument of function " + getName(),
                    ErrorCodes::ILLEGAL_COLUMN);
            }
        }

        ColumnPtr res;
        if (!((res = executeIntegral<INTEGRAL_TPL_PACK>(arguments))
              || (res = executeConst(arguments, result_type))
              || (res = executeString(arguments))
              || (res = executeGeneric(arguments))))
            throw Exception(
                "Illegal internal type of first argument of function " + getName(),
                ErrorCodes::ILLEGAL_COLUMN);

        return res;
    }

    /**
     * The Array's internal data type may be quite tricky (containing a Nullable type somewhere). To process the
     * Nullable types correctly, for each data type specialisation we provide two null maps (one for the data and one
     * for the items). By convention they are passed as the third and the fourth argument, respectively
     * (counting from 1).
     *
     * @return {nullptr, nullptr} if there are less than 3 arguments.
     * @return {null_map_data, nullptr} if there are three arguments
     * @return {nullptr, null_map_item} if there are four arguments but the third is missing.
     * @return {null_map_data, null_map_item} if there are four arguments.
     */
    static NullMaps getNullMaps(const ColumnsWithTypeAndName & arguments) noexcept
    {
        if (arguments.size() < 3)
            return {nullptr, nullptr};

        const NullMap * null_map_data = nullptr;
        const NullMap * null_map_item = nullptr;

        if (const auto & data_map = arguments[2].column; data_map)
            null_map_data = &assert_cast<const ColumnUInt8 &>(*data_map).getData();

        if (const auto & item_map = arguments[3].column; item_map)
            null_map_item = &assert_cast<const ColumnUInt8 &>(*item_map).getData();

        return {null_map_data, null_map_item};
    }

    /**
     * Given a variadic pack #Integral, apply executeIntegralExpanded with such parameters:
     * Integral s = {s1, s2, ...}
     * (s1, s1, s2, ...), (s2, s1, s2, ...), (s3, s1, s2, ...)
     */
    template <class ...Integral>
    static inline ColumnPtr executeIntegral(ColumnsWithTypeAndName & arguments)
    {
        const ColumnArray * const left = checkAndGetColumn<ColumnArray>(arguments[0].column.get());

        if (!left)
            return nullptr;

<<<<<<< HEAD
        const IColumn& right = *arguments[1].column.get();
=======
        const ColumnPtr right_converted_ptr = columns[arguments[1]].column->convertToFullColumnIfLowCardinality();
        const IColumn& right = *right_converted_ptr.get();
>>>>>>> b4f0e083

        ExecutionData data = {
            left->getData(),
            right,
            left->getOffsets(),
            nullptr,
            getNullMaps(arguments)
        };

        if (executeIntegral<Integral...>(data))
            return data.result_column;

        return nullptr;
    }

    template <class ...Integral>
    static inline bool executeIntegral(ExecutionData& data)
    {
        return (executeIntegralExpanded<Integral, Integral...>(data) || ...);
    }

    /// Invoke executeIntegralImpl with such parameters: (A, other1), (A, other2), ...
    template <class A, class ...Other>
    static inline bool executeIntegralExpanded(ExecutionData& data)
    {
        return (executeIntegralImpl<A, Other>(data) || ...);
    }

    /**
     * The internal data type of the first argument (target array), if it's integral, like UInt8, may differ from the
     * second argument, namely, the @e value, so it's possible to invoke the <tt>has(Array(Int8), UInt64)</tt> e.g.
     * so we have to check all possible variants for #Initial and #Resulting types.
     */
    template <class Initial, class Resulting>
    static bool executeIntegralImpl(ExecutionData& data)
    {
        const ColumnVector<Initial> * col_nested = checkAndGetColumn<ColumnVector<Initial>>(&data.left);

        if (!col_nested)
            return false;

        const auto [null_map_data, null_map_item] = data.maps;

        if (data.right.onlyNull())
            Impl::Null<ConcreteAction>::process(
                data.offsets,
                data.result->getData(),
                null_map_data);
        else if (const auto item_arg_const = checkAndGetColumnConst<ColumnVector<Resulting>>(&data.right))
            Impl::Main<ConcreteAction, true, Initial, Resulting>::vector(
                col_nested->getData(),
                data.offsets,
                item_arg_const->template getValue<Resulting>(),
                data.result->getData(),
                null_map_data,
                nullptr);
        else if (const auto item_arg_vector = checkAndGetColumn<ColumnVector<Resulting>>(&data.right))
            Impl::Main<ConcreteAction, false, Initial, Resulting>::vector(
                col_nested->getData(),
                data.offsets,
                item_arg_vector->getData(),
                data.result->getData(),
                null_map_data,
                null_map_item);
        else
            return false;

        data.moveResult();
        return true;
    }

    /**
     * Catches arguments of type LC(T) (left) and U (right).
     *
     * The perftests
     * https://clickhouse-test-reports.s3.yandex.net/12550/2d27fa0fa8c198a82bf1fe3625050ccf56695976/integration_tests_(release).html
     * showed that the amount of action needed to convert the non-constant right argument to the index column
     * (similar to the left one's) is significantly higher than converting the array itself to an ordinary column.
     *
     * So, in terms of performance it's more optimal to fall back to default implementation and catch only constant
     * right arguments.
     *
     * Tips and tricks tried can be found at https://github.com/ClickHouse/ClickHouse/pull/12550 .
     */
    static ColumnPtr executeLowCardinality(ColumnsWithTypeAndName & arguments)
    {
        const ColumnArray * const col_array = checkAndGetColumn<ColumnArray>(arguments[0].column.get());

        if (!col_array)
            return nullptr;

        const ColumnLowCardinality * const col_lc = checkAndGetColumn<ColumnLowCardinality>(&col_array->getData());

        if (!col_lc)
            return nullptr;

        const auto [null_map_data, null_map_item] = getNullMaps(arguments);

        const IColumn& col_arg = *arguments[1].column.get();

        if (const ColumnConst * const col_arg_const = checkAndGetColumn<ColumnConst>(col_arg))
        {
            const IColumnUnique& col_lc_dict = col_lc->getDictionary();

            const bool different_inner_types = col_lc_dict.isNullable()
                ? !col_arg_const->structureEquals(*col_lc_dict.getNestedColumn().get())
                : true; // Can't compare so ignore this check

            const bool use_cloned_arg = col_arg_const->isNumeric()
                // outer types do not match
                && !col_arg_const->structureEquals(col_lc_dict)
                // inner types do not match (like A and Nullable(B) or A and Const(B));
                && different_inner_types;

            const DataTypeArray * const array_type = checkAndGetDataType<DataTypeArray>(arguments[0].type.get());
            const DataTypePtr target_type_ptr = recursiveRemoveLowCardinality(array_type->getNestedType());

            const ColumnPtr col_arg_cloned = use_cloned_arg
                ? castColumn(arguments[1], target_type_ptr)
                : col_arg_const->getPtr();

            const StringRef elem = col_arg_cloned->getDataAt(0);
            ResultColumnPtr col_result = ResultColumnType::create();

            UInt64 index = 0;

            if (elem != EMPTY_STRING_REF)
            {
                if (std::optional<UInt64> maybe_index = col_lc_dict.getOrFindValueIndex(elem); maybe_index)
                    index = *maybe_index;
                else
                {
                    const size_t offsets_size = col_array->getOffsets().size();
                    auto& data = col_result->getData();

                    data.resize_fill(offsets_size);

                    return col_result;
                }
            }

            Impl::Main<ConcreteAction, true>::vector(
                col_lc->getIndexes(),
                col_array->getOffsets(),
                index,
                col_result->getData(),
                null_map_data,
                null_map_item);

            return col_result;
        }
        else if (col_lc->nestedIsNullable()) // LC(Nullable(T)) and U
        {
            const ColumnPtr left_casted = col_lc->convertToFullColumnIfLowCardinality(); // Nullable(T)
            const ColumnNullable& left_nullable = *checkAndGetColumn<ColumnNullable>(left_casted.get());

            const NullMap * const null_map_left_casted = &left_nullable.getNullMapColumn().getData();

            const IColumn& left_ptr = left_nullable.getNestedColumn();

            const ColumnPtr right_casted = col_arg.convertToFullColumnIfLowCardinality();
            const ColumnNullable * const right_nullable = checkAndGetColumn<ColumnNullable>(right_casted.get());

            const NullMap * const null_map_right_casted = right_nullable
                ? &right_nullable->getNullMapColumn().getData()
                : null_map_item;

            const IColumn& right_ptr = right_nullable
                ? right_nullable->getNestedColumn()
                : *right_casted.get();

            ExecutionData data = {
                left_ptr, right_ptr,
                col_array->getOffsets(),
                nullptr,
                {null_map_left_casted, null_map_right_casted}};

            if (dispatchConvertedLCColumns(data))
                return data.result_column;
        }
        else // LC(T) and U, T not Nullable
        {
            if (col_arg.isNullable())
                return nullptr;

            if (const auto* const arg_lc = checkAndGetColumn<ColumnLowCardinality>(&col_arg);
                arg_lc && arg_lc->isNullable())
                return nullptr;

            // LC(T) and U (possibly LC(V))

            const ColumnPtr left_casted = col_lc->convertToFullColumnIfLowCardinality();
            const ColumnPtr right_casted = col_arg.convertToFullColumnIfLowCardinality();

            ExecutionData data = {
                *left_casted.get(), *right_casted.get(), col_array->getOffsets(),
                nullptr, {null_map_data, null_map_item}
            };

            if (dispatchConvertedLCColumns(data))
                return data.result_column;
        }

        return nullptr;
    }

    static bool dispatchConvertedLCColumns(ExecutionData& data)
    {
        if (data.left.isNumeric() && data.right.isNumeric()) // ColumnArrays
            return executeIntegral<INTEGRAL_TPL_PACK>(data);

        if (checkAndGetColumn<ColumnString>(&data.left))
            return executeStringImpl(data);

        Impl::Main<ConcreteAction, true>::vector(
            data.left,
            data.offsets, data.right,
            data.result->getData(),
            data.maps.first, data.maps.second);

        data.moveResult();
        return true;
    }

#undef INTEGRAL_TPL_PACK

    static ColumnPtr executeString(ColumnsWithTypeAndName & arguments)
    {
        const ColumnArray * array = checkAndGetColumn<ColumnArray>(arguments[0].column.get());

        if (!array)
            return nullptr;

        const ColumnString * left = checkAndGetColumn<ColumnString>(&array->getData());

        if (!left)
            return nullptr;

<<<<<<< HEAD
        const IColumn & right = *arguments[1].column.get();
=======
        const ColumnPtr right_ptr = columns[arguments[1]].column->convertToFullColumnIfLowCardinality();
        const IColumn & right = *right_ptr.get();
>>>>>>> b4f0e083

        ExecutionData data = {
            *left, right, array->getOffsets(),
            nullptr, getNullMaps(arguments),
            std::move(ResultColumnType::create())
        };

        if (executeStringImpl(data))
            return data.result_column;

        return nullptr;
    }

    static bool executeStringImpl(ExecutionData& data)
    {
        const auto [null_map_data, null_map_item] = data.maps;
        const ColumnString& left = *typeid_cast<const ColumnString* const>(&data.left);

        if (data.right.onlyNull())
            Impl::Null<ConcreteAction>::process(
                data.offsets,
                data.result->getData(),
                null_map_data);
        else if (const auto *const item_arg_const = checkAndGetColumnConstStringOrFixedString(&data.right))
        {
            const ColumnString * item_const_string =
                checkAndGetColumn<ColumnString>(&item_arg_const->getDataColumn());

            const ColumnFixedString * item_const_fixedstring =
                checkAndGetColumn<ColumnFixedString>(&item_arg_const->getDataColumn());

            if (item_const_string)
                Impl::String<ConcreteAction>::process(
                    left.getChars(),
                    data.offsets,
                    left.getOffsets(),
                    item_const_string->getChars(),
                    item_const_string->getDataAt(0).size,
                    data.result->getData(),
                    null_map_data,
                    null_map_item);
            else if (item_const_fixedstring)
                Impl::String<ConcreteAction>::process(
                    left.getChars(),
                    data.offsets,
                    left.getOffsets(),
                    item_const_fixedstring->getChars(),
                    item_const_fixedstring->getN(),
                    data.result->getData(),
                    null_map_data,
                    null_map_item);
            else
                throw Exception(
                    "Logical error: ColumnConst contains not String nor FixedString column",
                        ErrorCodes::ILLEGAL_COLUMN);
        }
        else if (const auto *const item_arg_vector = checkAndGetColumn<ColumnString>(&data.right))
        {
            Impl::String<ConcreteAction>::process(
                left.getChars(),
                data.offsets,
                left.getOffsets(),
                item_arg_vector->getChars(),
                item_arg_vector->getOffsets(),
                data.result->getData(),
                null_map_data,
                null_map_item);
        }
        else
            return false;

        data.moveResult();
        return true;
    }

    static ColumnPtr executeConst(ColumnsWithTypeAndName & arguments, const DataTypePtr & result_type)
    {
        const ColumnConst * col_array = checkAndGetColumnConst<ColumnArray>(arguments[0].column.get());

        if (!col_array)
            return nullptr;

        Array arr = col_array->getValue<Array>();

<<<<<<< HEAD
        const IColumn * item_arg = arguments[1].column.get();
=======
        const ColumnPtr right_ptr = columns[arguments[1]].column->convertToFullColumnIfLowCardinality();
        const IColumn * item_arg = right_ptr.get();
>>>>>>> b4f0e083

        if (isColumnConst(*item_arg))
        {
            ResultType current = 0;
            const auto & value = (*item_arg)[0];

            for (size_t i = 0, size = arr.size(); i < size; ++i)
            {
                if (!applyVisitor(FieldVisitorAccurateEquals(), arr[i], value))
                    continue;

                ConcreteAction::apply(current, i);

                if constexpr (!ConcreteAction::resume_execution)
                    break;
            }

            return result_type->createColumnConst(item_arg->size(), static_cast<ResultType>(current));
        }
        else
        {
            /// Null map of the 2nd function argument, if it applies.
            const NullMap * null_map = nullptr;

            if (arguments.size() > 2)
                if (const auto & col = arguments[3].column; col)
                    null_map = &assert_cast<const ColumnUInt8 &>(*col).getData();

            const size_t size = item_arg->size();
            auto col_res = ResultColumnType::create(size);

            auto & data = col_res->getData();

            for (size_t row = 0; row < size; ++row)
            {
                const auto & value = (*item_arg)[row];

                data[row] = 0;

                for (size_t i = 0, arr_size = arr.size(); i < arr_size; ++i)
                {
                    if (arr[i].isNull())
                    {
                        if (!null_map)
                            continue;

                        if (!(*null_map)[row])
                            continue;
                    }
                    else if (!applyVisitor(FieldVisitorAccurateEquals(), arr[i], value))
                        continue;

                    ConcreteAction::apply(data[row], i);

                    if constexpr (!ConcreteAction::resume_execution)
                        break;
                }
            }

            return col_res;
        }
    }

    static ColumnPtr executeGeneric(ColumnsWithTypeAndName & arguments)
    {
        const ColumnArray * col = checkAndGetColumn<ColumnArray>(arguments[0].column.get());

        if (!col)
            return nullptr;

        const IColumn & col_nested = col->getData();
<<<<<<< HEAD
        const IColumn & item_arg = *arguments[1].column;
=======

        const ColumnPtr right_ptr = columns[arguments[1]].column->convertToFullColumnIfLowCardinality();
        const IColumn & item_arg = *right_ptr.get();
>>>>>>> b4f0e083

        auto col_res = ResultColumnType::create();

        auto [null_map_data, null_map_item] = getNullMaps(arguments);

        if (item_arg.onlyNull())
            Impl::Null<ConcreteAction>::process(
                col->getOffsets(),
                col_res->getData(),
                null_map_data);
        else if (isColumnConst(item_arg))
            Impl::Main<ConcreteAction, true>::vector(
                col_nested,
                col->getOffsets(),
                typeid_cast<const ColumnConst &>(item_arg).getDataColumn(),
                col_res->getData(), /// TODO This is wrong.
                null_map_data,
                nullptr);
        else
            Impl::Main<ConcreteAction>::vector(
                col_nested,
                col->getOffsets(),
                item_arg,
                col_res->getData(),
                null_map_data,
                null_map_item);

        return col_res;
    }
};
}<|MERGE_RESOLUTION|>--- conflicted
+++ resolved
@@ -491,11 +491,7 @@
         NullMaps maps;
         ResultColumnPtr result { ResultColumnType::create() };
 
-<<<<<<< HEAD
-        inline void move_result() { result_column = std::move(result); }
-=======
-        inline void moveResult() { columns[result_pos].column = std::move(result); }
->>>>>>> b4f0e083
+        inline void moveResult() { result_column = std::move(result); }
     };
 
     static inline bool allowNested(const DataTypePtr & left, const DataTypePtr & right)
@@ -650,12 +646,8 @@
         if (!left)
             return nullptr;
 
-<<<<<<< HEAD
-        const IColumn& right = *arguments[1].column.get();
-=======
-        const ColumnPtr right_converted_ptr = columns[arguments[1]].column->convertToFullColumnIfLowCardinality();
+        const ColumnPtr right_converted_ptr = arguments[1].column->convertToFullColumnIfLowCardinality();
         const IColumn& right = *right_converted_ptr.get();
->>>>>>> b4f0e083
 
         ExecutionData data = {
             left->getData(),
@@ -894,12 +886,8 @@
         if (!left)
             return nullptr;
 
-<<<<<<< HEAD
-        const IColumn & right = *arguments[1].column.get();
-=======
-        const ColumnPtr right_ptr = columns[arguments[1]].column->convertToFullColumnIfLowCardinality();
+        const ColumnPtr right_ptr = arguments[1].column->convertToFullColumnIfLowCardinality();
         const IColumn & right = *right_ptr.get();
->>>>>>> b4f0e083
 
         ExecutionData data = {
             *left, right, array->getOffsets(),
@@ -984,12 +972,8 @@
 
         Array arr = col_array->getValue<Array>();
 
-<<<<<<< HEAD
-        const IColumn * item_arg = arguments[1].column.get();
-=======
-        const ColumnPtr right_ptr = columns[arguments[1]].column->convertToFullColumnIfLowCardinality();
+        const ColumnPtr right_ptr = arguments[1].column->convertToFullColumnIfLowCardinality();
         const IColumn * item_arg = right_ptr.get();
->>>>>>> b4f0e083
 
         if (isColumnConst(*item_arg))
         {
@@ -1061,13 +1045,9 @@
             return nullptr;
 
         const IColumn & col_nested = col->getData();
-<<<<<<< HEAD
-        const IColumn & item_arg = *arguments[1].column;
-=======
-
-        const ColumnPtr right_ptr = columns[arguments[1]].column->convertToFullColumnIfLowCardinality();
+
+        const ColumnPtr right_ptr = arguments[1].column->convertToFullColumnIfLowCardinality();
         const IColumn & item_arg = *right_ptr.get();
->>>>>>> b4f0e083
 
         auto col_res = ResultColumnType::create();
 
