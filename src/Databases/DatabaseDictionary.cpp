--- conflicted
+++ resolved
@@ -40,35 +40,12 @@
 Tables DatabaseDictionary::listTables(const FilterByNameFunction & filter_by_name)
 {
     Tables tables;
-    auto load_results = context.getExternalDictionariesLoader().getLoadResults(filter_by_name);
+    auto load_results = global_context.getExternalDictionariesLoader().getLoadResults(filter_by_name);
     for (auto & load_result : load_results)
     {
-<<<<<<< HEAD
-        /// If `filter_by_name` is set, we iterate through all dictionaries with such names. That's why we need to load all of them.
-        load_results = global_context.getExternalDictionariesLoader().tryLoad<ExternalLoader::LoadResults>(filter_by_name);
-    }
-    else
-    {
-        /// If `filter_by_name` isn't set, we iterate through only already loaded dictionaries. We don't try to load all dictionaries in this case.
-        load_results = global_context.getExternalDictionariesLoader().getCurrentLoadResults();
-    }
-
-    for (const auto & load_result: load_results)
-    {
-        /// Load tables only from XML dictionaries, don't touch other
-        if (load_result.object && load_result.repository_name.empty())
-        {
-            auto dict_ptr = std::static_pointer_cast<const IDictionaryBase>(load_result.object);
-            auto dict_name = dict_ptr->getName();
-            const DictionaryStructure & dictionary_structure = dict_ptr->getStructure();
-            auto columns = StorageDictionary::getNamesAndTypes(dictionary_structure);
-            tables[dict_name] = StorageDictionary::create(StorageID(getDatabaseName(), dict_name), ColumnsDescription{columns}, global_context, true, dict_name);
-        }
-=======
         auto storage = createStorageDictionary(getDatabaseName(), load_result);
         if (storage)
             tables.emplace(storage->getStorageID().table_name, storage);
->>>>>>> c5ca4c3b
     }
     return tables;
 }
@@ -81,10 +58,10 @@
 }
 
 StoragePtr DatabaseDictionary::tryGetTable(
-    const Context & context,
+    const Context & /*context*/,
     const String & table_name) const
 {
-    auto load_result = context.getExternalDictionariesLoader().getLoadResult(table_name);
+    auto load_result = global_context.getExternalDictionariesLoader().getLoadResult(table_name);
     return createStorageDictionary(getDatabaseName(), load_result);
 }
 
@@ -93,9 +70,9 @@
     return std::make_unique<DatabaseTablesSnapshotIterator>(listTables(filter_by_table_name));
 }
 
-bool DatabaseDictionary::empty(const Context & context) const
+bool DatabaseDictionary::empty(const Context & /*context*/) const
 {
-    return !context.getExternalDictionariesLoader().hasObjects();
+    return !global_context.getExternalDictionariesLoader().hasObjects();
 }
 
 ASTPtr DatabaseDictionary::getCreateTableQueryImpl(const Context & context,
@@ -105,7 +82,7 @@
     {
         WriteBufferFromString buffer(query);
 
-        auto load_result = context.getExternalDictionariesLoader().getLoadResult(table_name);
+        auto load_result = global_context.getExternalDictionariesLoader().getLoadResult(table_name);
         if (!load_result.config)
         {
             if (throw_on_error)
