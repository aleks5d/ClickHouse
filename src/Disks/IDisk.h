#pragma once

#include <Core/Defines.h>
#include <common/types.h>
#include <Common/CurrentMetrics.h>
#include <Common/Exception.h>
#include <Disks/Executor.h>

#include <memory>
#include <mutex>
#include <utility>
#include <boost/noncopyable.hpp>
#include <Poco/Path.h>
#include <Poco/Timestamp.h>


namespace CurrentMetrics
{
extern const Metric DiskSpaceReservedForMerge;
}

namespace DB
{
class IDiskDirectoryIterator;
using DiskDirectoryIteratorPtr = std::unique_ptr<IDiskDirectoryIterator>;

class IReservation;
using ReservationPtr = std::unique_ptr<IReservation>;
using Reservations = std::vector<ReservationPtr>;

class ReadBufferFromFileBase;
class WriteBufferFromFileBase;

/**
 * Mode of opening a file for write.
 */
enum class WriteMode
{
    Rewrite,
    Append
};

/**
 * Provide interface for reservation.
 */
class Space : public std::enable_shared_from_this<Space>
{
public:
    /// Return the name of the space object.
    virtual const String & getName() const = 0;

    /// Reserve the specified number of bytes.
    virtual ReservationPtr reserve(UInt64 bytes) = 0;

    virtual ~Space() = default;
};

using SpacePtr = std::shared_ptr<Space>;

/**
 * A unit of storage persisting data and metadata.
 * Abstract underlying storage technology.
 * Responsible for:
 * - file management;
 * - space accounting and reservation.
 */
class IDisk : public Space
{
public:
    /// Default constructor.
    explicit IDisk(std::unique_ptr<Executor> executor_ = std::make_unique<SyncExecutor>()) : executor(std::move(executor_)) { }

    /// Root path for all files stored on the disk.
    /// It's not required to be a local filesystem path.
    virtual const String & getPath() const = 0;

    /// Total available space on the disk.
    virtual UInt64 getTotalSpace() const = 0;

    /// Space currently available on the disk.
    virtual UInt64 getAvailableSpace() const = 0;

    /// Space available for reservation (available space minus reserved space).
    virtual UInt64 getUnreservedSpace() const = 0;

    /// Amount of bytes which should be kept free on the disk.
    virtual UInt64 getKeepingFreeSpace() const { return 0; }

    /// Return `true` if the specified file exists.
    virtual bool exists(const String & path) const = 0;

    /// Return `true` if the specified file exists and it's a regular file (not a directory or special file type).
    virtual bool isFile(const String & path) const = 0;

    /// Return `true` if the specified file exists and it's a directory.
    virtual bool isDirectory(const String & path) const = 0;

    /// Return size of the specified file.
    virtual size_t getFileSize(const String & path) const = 0;

    /// Create directory.
    virtual void createDirectory(const String & path) = 0;

    /// Create directory and all parent directories if necessary.
    virtual void createDirectories(const String & path) = 0;

    /// Remove all files from the directory. Directories are not removed.
    virtual void clearDirectory(const String & path) = 0;

    /// Move directory from `from_path` to `to_path`.
    virtual void moveDirectory(const String & from_path, const String & to_path) = 0;

    /// Return iterator to the contents of the specified directory.
    virtual DiskDirectoryIteratorPtr iterateDirectory(const String & path) = 0;

    /// Return `true` if the specified directory is empty.
    bool isDirectoryEmpty(const String & path);

    /// Create empty file at `path`.
    virtual void createFile(const String & path) = 0;

    /// Move the file from `from_path` to `to_path`.
    /// If a file with `to_path` path already exists, an exception will be thrown .
    virtual void moveFile(const String & from_path, const String & to_path) = 0;

    /// Move the file from `from_path` to `to_path`.
    /// If a file with `to_path` path already exists, it will be replaced.
    virtual void replaceFile(const String & from_path, const String & to_path) = 0;

    /// Copy the file from `from_path` to `to_path`.
    virtual void copyFile(const String & from_path, const String & to_path) = 0;

    /// Recursively copy data containing at `from_path` to `to_path` located at `to_disk`.
    virtual void copy(const String & from_path, const std::shared_ptr<IDisk> & to_disk, const String & to_path);

    /// List files at `path` and add their names to `file_names`
    virtual void listFiles(const String & path, std::vector<String> & file_names) = 0;

    /// Open the file for read and return ReadBufferFromFileBase object.
    virtual std::unique_ptr<ReadBufferFromFileBase> readFile(
        const String & path,
        size_t buf_size = DBMS_DEFAULT_BUFFER_SIZE,
        size_t estimated_size = 0,
        size_t aio_threshold = 0,
        size_t mmap_threshold = 0) const = 0;

    /// Open the file for write and return WriteBufferFromFileBase object.
    virtual std::unique_ptr<WriteBufferFromFileBase> writeFile(
        const String & path,
        size_t buf_size = DBMS_DEFAULT_BUFFER_SIZE,
        WriteMode mode = WriteMode::Rewrite) = 0;

    /// Remove file. Throws exception if file doesn't exists or it's a directory.
    virtual void removeFile(const String & path) = 0;

    /// Remove file if it exists.
    virtual void removeFileIfExists(const String & path) = 0;

    /// Remove directory. Throws exception if it's not a directory or if directory is not empty.
    virtual void removeDirectory(const String & path) = 0;

    /// Remove file or directory with all children. Use with extra caution. Throws exception if file doesn't exists.
    virtual void removeRecursive(const String & path) = 0;

<<<<<<< HEAD
    /// Remove file or directory if it exists.
    void removeIfExists(const String & path)
    {
        if (exists(path))
            remove(path);
    }

    /// Remove file or directory. Throws exception if file doesn't exists or if directory is not empty.
    virtual void removeShared(const String & path, bool) { remove(path); }

    /// Remove file or directory with all children. Use with extra caution. Throws exception if file doesn't exists.
    virtual void removeSharedRecursive(const String & path, bool) { removeRecursive(path); }

    /// Remove file or directory if it exists.
    void removeSharedIfExists(const String & path, bool) { removeIfExists(path); }

=======
>>>>>>> 70d9c7ea
    /// Set last modified time to file or directory at `path`.
    virtual void setLastModified(const String & path, const Poco::Timestamp & timestamp) = 0;

    /// Get last modified time of file or directory at `path`.
    virtual Poco::Timestamp getLastModified(const String & path) = 0;

    /// Set file at `path` as read-only.
    virtual void setReadOnly(const String & path) = 0;

    /// Create hardlink from `src_path` to `dst_path`.
    virtual void createHardLink(const String & src_path, const String & dst_path) = 0;

    /// Wrapper for POSIX open
    virtual int open(const String & path, mode_t mode) const = 0;

    /// Wrapper for POSIX close
    virtual void close(int fd) const = 0;

    /// Wrapper for POSIX fsync
    virtual void sync(int fd) const = 0;

    /// Truncate file to specified size.
    virtual void truncateFile(const String & path, size_t size);

    /// Return disk type - "local", "s3", etc.
    virtual const String getType() const = 0;

    /// Invoked when Global Context is shutdown.
    virtual void shutdown() { }

    /// Return some uniq string for file, overrided for S3
    virtual String getUniqueId(const String & path) const { return path; }

    /// Check file, overrided for S3 only
    virtual bool checkUniqueId(const String & id) const { return exists(id); }

    /// Returns executor to perform asynchronous operations.
    virtual Executor & getExecutor() { return *executor; }

private:
    std::unique_ptr<Executor> executor;
};

using DiskPtr = std::shared_ptr<IDisk>;
using Disks = std::vector<DiskPtr>;

/**
 * Iterator of directory contents on particular disk.
 */
class IDiskDirectoryIterator
{
public:
    /// Iterate to the next file.
    virtual void next() = 0;

    /// Return `true` if the iterator points to a valid element.
    virtual bool isValid() const = 0;

    /// Path to the file that the iterator currently points to.
    virtual String path() const = 0;

    /// Name of the file that the iterator currently points to.
    virtual String name() const = 0;

    virtual ~IDiskDirectoryIterator() = default;
};

/**
 * Information about reserved size on particular disk.
 */
class IReservation : boost::noncopyable
{
public:
    /// Get reservation size.
    virtual UInt64 getSize() const = 0;

    /// Get i-th disk where reservation take place.
    virtual DiskPtr getDisk(size_t i = 0) const = 0;

    /// Get all disks, used in reservation
    virtual Disks getDisks() const = 0;

    /// Changes amount of reserved space.
    virtual void update(UInt64 new_size) = 0;

    /// Unreserves reserved space.
    virtual ~IReservation() = default;
};

/// Return full path to a file on disk.
inline String fullPath(const DiskPtr & disk, const String & path)
{
    return disk->getPath() + path;
}

/// Return parent path for the specified path.
inline String parentPath(const String & path)
{
    return Poco::Path(path).parent().toString();
}

/// Return file name for the specified path.
inline String fileName(const String & path)
{
    return Poco::Path(path).getFileName();
}
}<|MERGE_RESOLUTION|>--- conflicted
+++ resolved
@@ -162,25 +162,15 @@
     /// Remove file or directory with all children. Use with extra caution. Throws exception if file doesn't exists.
     virtual void removeRecursive(const String & path) = 0;
 
-<<<<<<< HEAD
-    /// Remove file or directory if it exists.
-    void removeIfExists(const String & path)
-    {
-        if (exists(path))
-            remove(path);
-    }
-
-    /// Remove file or directory. Throws exception if file doesn't exists or if directory is not empty.
-    virtual void removeShared(const String & path, bool) { remove(path); }
+    /// Remove file. Throws exception if file doesn't exists or if directory is not empty.
+    virtual void removeSharedFile(const String & path, bool) { removeFile(path); }
 
     /// Remove file or directory with all children. Use with extra caution. Throws exception if file doesn't exists.
     virtual void removeSharedRecursive(const String & path, bool) { removeRecursive(path); }
 
     /// Remove file or directory if it exists.
-    void removeSharedIfExists(const String & path, bool) { removeIfExists(path); }
-
-=======
->>>>>>> 70d9c7ea
+    virtual void removeSharedFileIfExists(const String & path, bool) { removeFileIfExists(path); }
+
     /// Set last modified time to file or directory at `path`.
     virtual void setLastModified(const String & path, const Poco::Timestamp & timestamp) = 0;
 
