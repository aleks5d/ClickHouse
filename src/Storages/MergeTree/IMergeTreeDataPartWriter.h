#pragma once

#include <IO/WriteBufferFromFile.h>
#include <IO/WriteBufferFromFileBase.h>
#include <Compression/CompressedWriteBuffer.h>
#include <IO/HashingWriteBuffer.h>
#include <Storages/MergeTree/MergeTreeData.h>
#include <DataStreams/IBlockOutputStream.h>
#include <Storages/MergeTree/IMergeTreeDataPart.h>
#include <Disks/IDisk.h>


namespace DB
{


/// Writes data part to disk in different formats.
/// Calculates and serializes primary and skip indices if needed.
class IMergeTreeDataPartWriter : private boost::noncopyable
{
public:
    IMergeTreeDataPartWriter(
<<<<<<< HEAD
        const MergeTreeData & storage_,
        const NamesAndTypesList & columns_list_,
        const MergeTreeWriterSettings & settings_);

    IMergeTreeDataPartWriter(const MergeTreeData & storage_,
        const NamesAndTypesList & columns_list_,
        const MergeTreeIndices & skip_indices_,
        const MergeTreeIndexGranularity & index_granularity_,
        const MergeTreeWriterSettings & settings_);
=======
        const MergeTreeData::DataPartPtr & data_part,
        const NamesAndTypesList & columns_list,
        const std::vector<MergeTreeIndexPtr> & indices_to_recalc,
        const String & marks_file_extension,
        const CompressionCodecPtr & default_codec,
        const MergeTreeWriterSettings & settings,
        const MergeTreeIndexGranularity & index_granularity);
>>>>>>> c7d9094a

    virtual ~IMergeTreeDataPartWriter();

    virtual void write(
        const Block & block, const IColumn::Permutation * permutation = nullptr,
        /* Blocks with already sorted index columns */
        const Block & primary_key_block = {}, const Block & skip_indexes_block = {}) = 0;

    virtual void calculateAndSerializePrimaryIndex(const Block & /* primary_index_block */) {}
    virtual void calculateAndSerializeSkipIndices(const Block & /* skip_indexes_block */) {}

    /// Shift mark and offset to prepare read next mark.
    /// You must call it after calling write method and optionally
    ///  calling calculations of primary and skip indices.
    void next();

    virtual void initSkipIndices() {}
    virtual void initPrimaryIndex() {}

    virtual void finishDataSerialization(IMergeTreeDataPart::Checksums & checksums) = 0;
    virtual void finishPrimaryIndexSerialization(MergeTreeData::DataPart::Checksums & /* checksums */) {}
    virtual void finishSkipIndicesSerialization(MergeTreeData::DataPart::Checksums & /* checksums */) {}

    Columns releaseIndexColumns();
    const MergeTreeIndexGranularity & getIndexGranularity() const { return index_granularity; }
    const MergeTreeIndices & getSkipIndices() { return skip_indices; }

protected:
    size_t getCurrentMark() const { return current_mark; }
    size_t getIndexOffset() const { return index_offset; }

<<<<<<< HEAD
=======
    using SerializationState = IDataType::SerializeBinaryBulkStatePtr;
    using SerializationStates = std::unordered_map<String, SerializationState>;

    MergeTreeData::DataPartPtr data_part;
    String part_path;
>>>>>>> c7d9094a
    const MergeTreeData & storage;
    NamesAndTypesList columns_list;
    MergeTreeIndices skip_indices;
    MergeTreeIndexGranularity index_granularity;
    MergeTreeWriterSettings settings;
    bool with_final_mark;

    size_t next_mark = 0;
    size_t next_index_offset = 0;

<<<<<<< HEAD
=======
    /// Number of marks in data from which skip indices have to start
    /// aggregation. I.e. it's data mark number, not skip indices mark.
    size_t skip_index_data_mark = 0;

    std::vector<StreamPtr> skip_indices_streams;
    MergeTreeIndexAggregators skip_indices_aggregators;
    std::vector<size_t> skip_index_filling;

    std::unique_ptr<WriteBufferFromFileBase> index_file_stream;
    std::unique_ptr<HashingWriteBuffer> index_stream;
>>>>>>> c7d9094a
    MutableColumns index_columns;

private:
    /// Data is already written up to this mark.
    size_t current_mark = 0;
    /// The offset to the first row of the block for which you want to write the index.
    size_t index_offset = 0;
};

}<|MERGE_RESOLUTION|>--- conflicted
+++ resolved
@@ -20,25 +20,16 @@
 {
 public:
     IMergeTreeDataPartWriter(
-<<<<<<< HEAD
-        const MergeTreeData & storage_,
+        const MergeTreeData::DataPartPtr & data_part_,
         const NamesAndTypesList & columns_list_,
         const MergeTreeWriterSettings & settings_);
 
-    IMergeTreeDataPartWriter(const MergeTreeData & storage_,
+    IMergeTreeDataPartWriter(
+        const MergeTreeData::DataPartPtr & data_part_,
         const NamesAndTypesList & columns_list_,
         const MergeTreeIndices & skip_indices_,
         const MergeTreeIndexGranularity & index_granularity_,
         const MergeTreeWriterSettings & settings_);
-=======
-        const MergeTreeData::DataPartPtr & data_part,
-        const NamesAndTypesList & columns_list,
-        const std::vector<MergeTreeIndexPtr> & indices_to_recalc,
-        const String & marks_file_extension,
-        const CompressionCodecPtr & default_codec,
-        const MergeTreeWriterSettings & settings,
-        const MergeTreeIndexGranularity & index_granularity);
->>>>>>> c7d9094a
 
     virtual ~IMergeTreeDataPartWriter();
 
@@ -70,14 +61,10 @@
     size_t getCurrentMark() const { return current_mark; }
     size_t getIndexOffset() const { return index_offset; }
 
-<<<<<<< HEAD
-=======
     using SerializationState = IDataType::SerializeBinaryBulkStatePtr;
     using SerializationStates = std::unordered_map<String, SerializationState>;
 
     MergeTreeData::DataPartPtr data_part;
-    String part_path;
->>>>>>> c7d9094a
     const MergeTreeData & storage;
     NamesAndTypesList columns_list;
     MergeTreeIndices skip_indices;
@@ -88,19 +75,6 @@
     size_t next_mark = 0;
     size_t next_index_offset = 0;
 
-<<<<<<< HEAD
-=======
-    /// Number of marks in data from which skip indices have to start
-    /// aggregation. I.e. it's data mark number, not skip indices mark.
-    size_t skip_index_data_mark = 0;
-
-    std::vector<StreamPtr> skip_indices_streams;
-    MergeTreeIndexAggregators skip_indices_aggregators;
-    std::vector<size_t> skip_index_filling;
-
-    std::unique_ptr<WriteBufferFromFileBase> index_file_stream;
-    std::unique_ptr<HashingWriteBuffer> index_stream;
->>>>>>> c7d9094a
     MutableColumns index_columns;
 
 private:
