#include <Storages/StorageDistributed.h>

#include <Databases/IDatabase.h>

#include <Disks/IDisk.h>

#include <QueryPipeline/RemoteQueryExecutor.h>

#include <DataTypes/DataTypeFactory.h>
#include <DataTypes/DataTypeUUID.h>
#include <DataTypes/DataTypesNumber.h>
#include <DataTypes/ObjectUtils.h>
#include <DataTypes/NestedUtils.h>

#include <Storages/Distributed/DistributedSink.h>
#include <Storages/StorageFactory.h>
#include <Storages/AlterCommands.h>
#include <Storages/getStructureOfRemoteTable.h>
#include <Storages/checkAndGetLiteralArgument.h>

#include <Columns/ColumnConst.h>

#include <Common/Macros.h>
#include <Common/ProfileEvents.h>
#include <Common/escapeForFileName.h>
#include <Common/typeid_cast.h>
#include <Common/quoteString.h>
#include <Common/randomSeed.h>
#include <Common/formatReadable.h>

#include <Parsers/ASTExpressionList.h>
#include <Parsers/ASTFunction.h>
#include <Parsers/ASTIdentifier.h>
#include <Parsers/ASTInsertQuery.h>
#include <Parsers/ASTLiteral.h>
#include <Parsers/ASTSelectQuery.h>
#include <Parsers/ASTSelectWithUnionQuery.h>
#include <Parsers/parseQuery.h>
#include <Parsers/IAST.h>

#include <Analyzer/TableNode.h>

#include <Planner/Planner.h>
#include <Planner/Utils.h>

#include <Interpreters/ClusterProxy/SelectStreamFactory.h>
#include <Interpreters/ClusterProxy/executeQuery.h>
#include <Interpreters/Cluster.h>
#include <Interpreters/DatabaseAndTableWithAlias.h>
#include <Interpreters/ExpressionAnalyzer.h>
#include <Interpreters/InterpreterDescribeQuery.h>
#include <Interpreters/InterpreterSelectQuery.h>
#include <Interpreters/InterpreterInsertQuery.h>
#include <Interpreters/JoinedTables.h>
#include <Interpreters/TranslateQualifiedNamesVisitor.h>
#include <Interpreters/AddDefaultDatabaseVisitor.h>
#include <Interpreters/TreeRewriter.h>
#include <Interpreters/Context.h>
#include <Interpreters/createBlockSelector.h>
#include <Interpreters/evaluateConstantExpression.h>
#include <Interpreters/getClusterName.h>
#include <Interpreters/getTableExpressions.h>
#include <Interpreters/RequiredSourceColumnsVisitor.h>
#include <Interpreters/getCustomKeyFilterForParallelReplicas.h>

#include <Functions/IFunction.h>
#include <TableFunctions/TableFunctionView.h>
#include <TableFunctions/TableFunctionFactory.h>

#include <Storages/IStorageCluster.h>

#include <Processors/Executors/PushingPipelineExecutor.h>
#include <Processors/QueryPlan/QueryPlan.h>
#include <Processors/QueryPlan/BuildQueryPipelineSettings.h>
#include <Processors/QueryPlan/Optimizations/QueryPlanOptimizationSettings.h>
#include <Processors/QueryPlan/ReadFromPreparedSource.h>
#include <Processors/QueryPlan/ExpressionStep.h>
#include <Processors/Sources/NullSource.h>
#include <Processors/Sources/RemoteSource.h>
#include <Processors/Sinks/EmptySink.h>

#include <Core/Settings.h>
#include <Core/SettingsEnums.h>

#include <IO/ReadHelpers.h>
#include <IO/WriteBufferFromString.h>
#include <IO/Operators.h>
#include <IO/ConnectionTimeoutsContext.h>

#include <memory>
#include <filesystem>
#include <optional>
#include <cassert>


namespace fs = std::filesystem;

namespace
{
const UInt64 FORCE_OPTIMIZE_SKIP_UNUSED_SHARDS_HAS_SHARDING_KEY = 1;
const UInt64 FORCE_OPTIMIZE_SKIP_UNUSED_SHARDS_ALWAYS           = 2;

const UInt64 DISTRIBUTED_GROUP_BY_NO_MERGE_AFTER_AGGREGATION = 2;

const UInt64 PARALLEL_DISTRIBUTED_INSERT_SELECT_ALL = 2;
}

namespace ProfileEvents
{
    extern const Event DistributedRejectedInserts;
    extern const Event DistributedDelayedInserts;
    extern const Event DistributedDelayedInsertsMilliseconds;
}

namespace DB
{

namespace ErrorCodes
{
    extern const int LOGICAL_ERROR;
    extern const int NOT_IMPLEMENTED;
    extern const int STORAGE_REQUIRES_PARAMETER;
    extern const int BAD_ARGUMENTS;
    extern const int NUMBER_OF_ARGUMENTS_DOESNT_MATCH;
    extern const int INCORRECT_NUMBER_OF_COLUMNS;
    extern const int INFINITE_LOOP;
    extern const int ILLEGAL_FINAL;
    extern const int TYPE_MISMATCH;
    extern const int TOO_MANY_ROWS;
    extern const int UNABLE_TO_SKIP_UNUSED_SHARDS;
    extern const int INVALID_SHARD_ID;
    extern const int ALTER_OF_COLUMN_IS_FORBIDDEN;
    extern const int DISTRIBUTED_TOO_MANY_PENDING_BYTES;
    extern const int ARGUMENT_OUT_OF_BOUND;
    extern const int TOO_LARGE_DISTRIBUTED_DEPTH;
    extern const int UNSUPPORTED_METHOD;
}

namespace ActionLocks
{
    extern const StorageActionBlockType DistributedSend;
}

namespace
{

/// Calculate maximum number in file names in directory and all subdirectories.
/// To ensure global order of data blocks yet to be sent across server restarts.
UInt64 getMaximumFileNumber(const std::string & dir_path)
{
    UInt64 res = 0;

    std::filesystem::recursive_directory_iterator begin(dir_path);
    std::filesystem::recursive_directory_iterator end;
    for (auto it = begin; it != end; ++it)
    {
        const auto & file_path = it->path();

        if (!std::filesystem::is_regular_file(*it) || !endsWith(file_path.filename().string(), ".bin"))
            continue;

        UInt64 num = 0;
        try
        {
            num = parse<UInt64>(file_path.filename().stem().string());
        }
        catch (Exception & e)
        {
            e.addMessage("Unexpected file name " + file_path.filename().string() + " found at " + file_path.parent_path().string() + ", should have numeric base name.");
            throw;
        }

        if (num > res)
            res = num;
    }

    return res;
}

std::string makeFormattedListOfShards(const ClusterPtr & cluster)
{
    WriteBufferFromOwnString buf;

    bool head = true;
    buf << "[";
    for (const auto & shard_info : cluster->getShardsInfo())
    {
        (head ? buf : buf << ", ") << shard_info.shard_num;
        head = false;
    }
    buf << "]";

    return buf.str();
}

ExpressionActionsPtr buildShardingKeyExpression(const ASTPtr & sharding_key, ContextPtr context, const NamesAndTypesList & columns, bool project)
{
    ASTPtr query = sharding_key;
    auto syntax_result = TreeRewriter(context).analyze(query, columns);
    return ExpressionAnalyzer(query, syntax_result, context).getActions(project);
}

bool isExpressionActionsDeterministic(const ExpressionActionsPtr & actions)
{
    for (const auto & action : actions->getActions())
    {
        if (action.node->type != ActionsDAG::ActionType::FUNCTION)
            continue;
        if (!action.node->function_base->isDeterministic())
            return false;
    }
    return true;
}

class ReplacingConstantExpressionsMatcher
{
public:
    using Data = Block;

    static bool needChildVisit(ASTPtr &, const ASTPtr &)
    {
        return true;
    }

    static void visit(ASTPtr & node, Block & block_with_constants)
    {
        if (!node->as<ASTFunction>())
            return;

        std::string name = node->getColumnName();
        if (block_with_constants.has(name))
        {
            auto result = block_with_constants.getByName(name);
            if (!isColumnConst(*result.column))
                return;

            node = std::make_shared<ASTLiteral>(assert_cast<const ColumnConst &>(*result.column).getField());
        }
    }
};

void replaceConstantExpressions(
    ASTPtr & node,
    ContextPtr context,
    const NamesAndTypesList & columns,
    ConstStoragePtr storage,
    const StorageSnapshotPtr & storage_snapshot)
{
    auto syntax_result = TreeRewriter(context).analyze(node, columns, storage, storage_snapshot);
    Block block_with_constants = KeyCondition::getBlockWithConstants(node, syntax_result, context);

    InDepthNodeVisitor<ReplacingConstantExpressionsMatcher, true> visitor(block_with_constants);
    visitor.visit(node);
}

size_t getClusterQueriedNodes(const Settings & settings, const ClusterPtr & cluster)
{
    size_t num_local_shards = cluster->getLocalShardCount();
    size_t num_remote_shards = cluster->getRemoteShardCount();
    return (num_remote_shards + num_local_shards) * settings.max_parallel_replicas;
}

bool canUseCustomKey(const Settings & settings, const Cluster & cluster)
{
    return settings.max_parallel_replicas > 1 && settings.parallel_replicas_mode == ParallelReplicasMode::CUSTOM_KEY
        && cluster.getShardCount() == 1 && cluster.getShardsInfo()[0].getAllNodeCount() > 1;
}

}

/// For destruction of std::unique_ptr of type that is incomplete in class definition.
StorageDistributed::~StorageDistributed() = default;


NamesAndTypesList StorageDistributed::getVirtuals() const
{
    /// NOTE This is weird. Most of these virtual columns are part of MergeTree
    /// tables info. But Distributed is general-purpose engine.
    return NamesAndTypesList{
        NameAndTypePair("_table", std::make_shared<DataTypeLowCardinality>(std::make_shared<DataTypeString>())),
        NameAndTypePair("_part", std::make_shared<DataTypeLowCardinality>(std::make_shared<DataTypeString>())),
        NameAndTypePair("_part_index", std::make_shared<DataTypeUInt64>()),
        NameAndTypePair("_part_uuid", std::make_shared<DataTypeUUID>()),
        NameAndTypePair("_partition_id", std::make_shared<DataTypeLowCardinality>(std::make_shared<DataTypeString>())),
        NameAndTypePair("_sample_factor", std::make_shared<DataTypeFloat64>()),
        NameAndTypePair("_part_offset", std::make_shared<DataTypeUInt64>()),
        NameAndTypePair("_row_exists", std::make_shared<DataTypeUInt8>()),
        NameAndTypePair("_shard_num", std::make_shared<DataTypeUInt32>()), /// deprecated
    };
}

StorageDistributed::StorageDistributed(
    const StorageID & id_,
    const ColumnsDescription & columns_,
    const ConstraintsDescription & constraints_,
    const String & comment,
    const String & remote_database_,
    const String & remote_table_,
    const String & cluster_name_,
    ContextPtr context_,
    const ASTPtr & sharding_key_,
    const String & storage_policy_name_,
    const String & relative_data_path_,
    const DistributedSettings & distributed_settings_,
    bool attach_,
    ClusterPtr owned_cluster_,
    ASTPtr remote_table_function_ptr_)
    : IStorage(id_)
    , WithContext(context_->getGlobalContext())
    , remote_database(remote_database_)
    , remote_table(remote_table_)
    , remote_table_function_ptr(remote_table_function_ptr_)
    , log(&Poco::Logger::get("StorageDistributed (" + id_.table_name + ")"))
    , owned_cluster(std::move(owned_cluster_))
    , cluster_name(getContext()->getMacros()->expand(cluster_name_))
    , has_sharding_key(sharding_key_)
    , relative_data_path(relative_data_path_)
    , distributed_settings(distributed_settings_)
    , rng(randomSeed())
{
    StorageInMemoryMetadata storage_metadata;
    if (columns_.empty())
    {
        StorageID id = StorageID::createEmpty();
        id.table_name = remote_table;
        id.database_name = remote_database;
        storage_metadata.setColumns(getStructureOfRemoteTable(*getCluster(), id, getContext(), remote_table_function_ptr));
    }
    else
        storage_metadata.setColumns(columns_);

    storage_metadata.setConstraints(constraints_);
    storage_metadata.setComment(comment);
    setInMemoryMetadata(storage_metadata);

    if (sharding_key_)
    {
        sharding_key_expr = buildShardingKeyExpression(sharding_key_, getContext(), storage_metadata.getColumns().getAllPhysical(), false);
        sharding_key_column_name = sharding_key_->getColumnName();
        sharding_key_is_deterministic = isExpressionActionsDeterministic(sharding_key_expr);
    }

    if (!relative_data_path.empty())
    {
        storage_policy = getContext()->getStoragePolicy(storage_policy_name_);
        data_volume = storage_policy->getVolume(0);
        if (storage_policy->getVolumes().size() > 1)
            LOG_WARNING(log, "Storage policy for Distributed table has multiple volumes. "
                             "Only {} volume will be used to store data. Other will be ignored.", data_volume->getName());
    }

    /// Sanity check. Skip check if the table is already created to allow the server to start.
    if (!attach_)
    {
        if (remote_database.empty() && !remote_table_function_ptr && !getCluster()->maybeCrossReplication())
            LOG_WARNING(log, "Name of remote database is empty. Default database will be used implicitly.");

        size_t num_local_shards = getCluster()->getLocalShardCount();
        if (num_local_shards && (remote_database.empty() || remote_database == id_.database_name) && remote_table == id_.table_name)
            throw Exception(ErrorCodes::INFINITE_LOOP, "Distributed table {} looks at itself", id_.table_name);
    }

    initializeFromDisk();
}


StorageDistributed::StorageDistributed(
    const StorageID & id_,
    const ColumnsDescription & columns_,
    const ConstraintsDescription & constraints_,
    ASTPtr remote_table_function_ptr_,
    const String & cluster_name_,
    ContextPtr context_,
    const ASTPtr & sharding_key_,
    const String & storage_policy_name_,
    const String & relative_data_path_,
    const DistributedSettings & distributed_settings_,
    bool attach,
    ClusterPtr owned_cluster_)
    : StorageDistributed(
        id_,
        columns_,
        constraints_,
        String{},
        String{},
        String{},
        cluster_name_,
        context_,
        sharding_key_,
        storage_policy_name_,
        relative_data_path_,
        distributed_settings_,
        attach,
        std::move(owned_cluster_),
        remote_table_function_ptr_)
{
}

QueryProcessingStage::Enum StorageDistributed::getQueryProcessingStage(
    ContextPtr local_context,
    QueryProcessingStage::Enum to_stage,
    const StorageSnapshotPtr & storage_snapshot,
    SelectQueryInfo & query_info) const
{
    const auto & settings = local_context->getSettingsRef();

    ClusterPtr cluster = getCluster();

    size_t nodes = getClusterQueriedNodes(settings, cluster);

    const auto use_virtual_shards = [&]
    {
        if (!canUseCustomKey(settings, *cluster))
            return false;

        auto distributed_table = DatabaseAndTableWithAlias(
            *getTableExpression(query_info.query->as<ASTSelectQuery &>(), 0), local_context->getCurrentDatabase());

        if (containsCustomKeyForTable(settings.parallel_replicas_custom_key, distributed_table, *local_context))
        {
            LOG_INFO(log, "Found custom_key for {}", distributed_table.getQualifiedNamePrefix(false));
            return true;
        }

        DatabaseAndTableWithAlias remote_table_info;
        remote_table_info.database = remote_database;
        remote_table_info.table = remote_table;
        if (containsCustomKeyForTable(settings.parallel_replicas_custom_key, remote_table_info, *local_context))
        {
            LOG_INFO(log, "Found custom_key for {}", remote_table_info.getQualifiedNamePrefix(false));
            return true;
        }

        return false;
    };

    if (use_virtual_shards())
    {
        LOG_INFO(log, "Single shard cluster used with custom_key, transforming replicas into virtual shards");

        query_info.cluster = cluster->getClusterWithReplicasAsShards(settings, settings.max_parallel_replicas);
    }
    else
    {
        query_info.cluster = cluster;

        if (nodes > 1 && settings.optimize_skip_unused_shards)
        {
            /// Always calculate optimized cluster here, to avoid conditions during read()
            /// (Anyway it will be calculated in the read())
            ClusterPtr optimized_cluster = getOptimizedCluster(local_context, storage_snapshot, query_info.query);
            if (optimized_cluster)
            {
                LOG_DEBUG(log, "Skipping irrelevant shards - the query will be sent to the following shards of the cluster (shard numbers): {}",
                        makeFormattedListOfShards(optimized_cluster));

                cluster = optimized_cluster;
                query_info.optimized_cluster = cluster;

                nodes = getClusterQueriedNodes(settings, cluster);
            }
            else
            {
                LOG_DEBUG(log, "Unable to figure out irrelevant shards from WHERE/PREWHERE clauses - the query will be sent to all shards of the cluster{}",
                        has_sharding_key ? "" : " (no sharding key)");
            }
        }
    }

    if (settings.distributed_group_by_no_merge)
    {
        if (settings.distributed_group_by_no_merge == DISTRIBUTED_GROUP_BY_NO_MERGE_AFTER_AGGREGATION)
        {
            if (settings.distributed_push_down_limit)
                return QueryProcessingStage::WithMergeableStateAfterAggregationAndLimit;
            else
                return QueryProcessingStage::WithMergeableStateAfterAggregation;
        }
        else
        {
            /// NOTE: distributed_group_by_no_merge=1 does not respect distributed_push_down_limit
            /// (since in this case queries processed separately and the initiator is just a proxy in this case).
            if (to_stage != QueryProcessingStage::Complete)
                throw Exception(ErrorCodes::LOGICAL_ERROR, "Queries with distributed_group_by_no_merge=1 should be processed to Complete stage");
            return QueryProcessingStage::Complete;
        }
    }

    /// Nested distributed query cannot return Complete stage,
    /// since the parent query need to aggregate the results after.
    if (to_stage == QueryProcessingStage::WithMergeableState)
        return QueryProcessingStage::WithMergeableState;

    /// If there is only one node, the query can be fully processed by the
    /// shard, initiator will work as a proxy only.
    if (nodes == 1)
    {
        /// In case the query was processed to
        /// WithMergeableStateAfterAggregation/WithMergeableStateAfterAggregationAndLimit
        /// (which are greater the Complete stage)
        /// we cannot return Complete (will break aliases and similar),
        /// relevant for Distributed over Distributed
        return std::max(to_stage, QueryProcessingStage::Complete);
    }
    else if (nodes == 0)
    {
        /// In case of 0 shards, the query should be processed fully on the initiator,
        /// since we need to apply aggregations.
        /// That's why we need to return FetchColumns.
        return QueryProcessingStage::FetchColumns;
    }

    auto optimized_stage = getOptimizedQueryProcessingStage(query_info, settings);
    if (optimized_stage)
    {
        if (*optimized_stage == QueryProcessingStage::Complete)
            return std::min(to_stage, *optimized_stage);
        return *optimized_stage;
    }

    return QueryProcessingStage::WithMergeableState;
}

std::optional<QueryProcessingStage::Enum> StorageDistributed::getOptimizedQueryProcessingStage(const SelectQueryInfo & query_info, const Settings & settings) const
{
    bool optimize_sharding_key_aggregation =
        settings.optimize_skip_unused_shards &&
        settings.optimize_distributed_group_by_sharding_key &&
        has_sharding_key &&
        (settings.allow_nondeterministic_optimize_skip_unused_shards || sharding_key_is_deterministic);

    QueryProcessingStage::Enum default_stage = QueryProcessingStage::WithMergeableStateAfterAggregation;
    if (settings.distributed_push_down_limit)
        default_stage = QueryProcessingStage::WithMergeableStateAfterAggregationAndLimit;

    const auto & select = query_info.query->as<ASTSelectQuery &>();

    auto expr_contains_sharding_key = [&](const auto & exprs) -> bool
    {
        std::unordered_set<std::string> expr_columns;
        for (auto & expr : exprs)
        {
            auto id = expr->template as<ASTIdentifier>();
            if (!id)
                continue;
            expr_columns.emplace(id->name());
        }

        for (const auto & column : sharding_key_expr->getRequiredColumns())
        {
            if (!expr_columns.contains(column))
                return false;
        }

        return true;
    };

    // GROUP BY qualifiers
    // - TODO: WITH TOTALS can be implemented
    // - TODO: WITH ROLLUP can be implemented (I guess)
    if (select.group_by_with_totals || select.group_by_with_rollup || select.group_by_with_cube)
        return {};
    // Window functions are not supported.
    if (query_info.has_window)
        return {};
    // TODO: extremes support can be implemented
    if (settings.extremes)
        return {};

    // DISTINCT
    if (select.distinct)
    {
        if (!optimize_sharding_key_aggregation || !expr_contains_sharding_key(select.select()->children))
            return {};
    }

    // GROUP BY
    const ASTPtr group_by = select.groupBy();

    bool has_aggregates = query_info.has_aggregates;
    if (query_info.syntax_analyzer_result)
        has_aggregates = !query_info.syntax_analyzer_result->aggregates.empty();

    if (has_aggregates || group_by)
    {
        if (!optimize_sharding_key_aggregation || !group_by || !expr_contains_sharding_key(group_by->children))
            return {};
    }

    // LIMIT BY
    if (const ASTPtr limit_by = select.limitBy())
    {
        if (!optimize_sharding_key_aggregation || !expr_contains_sharding_key(limit_by->children))
            return {};
    }

    // ORDER BY
    if (const ASTPtr order_by = select.orderBy())
        return default_stage;

    // LIMIT
    // OFFSET
    if (select.limitLength() || select.limitOffset())
        return default_stage;

    // Only simple SELECT FROM GROUP BY sharding_key can use Complete state.
    return QueryProcessingStage::Complete;
}

static bool requiresObjectColumns(const ColumnsDescription & all_columns, ASTPtr query)
{
    if (!hasDynamicSubcolumns(all_columns))
        return false;

    if (!query)
        return true;

    RequiredSourceColumnsVisitor::Data columns_context;
    RequiredSourceColumnsVisitor(columns_context).visit(query);

    auto required_columns = columns_context.requiredColumns();
    for (const auto & required_column : required_columns)
    {
        auto name_in_storage = Nested::splitName(required_column).first;
        auto column_in_storage = all_columns.tryGetPhysical(name_in_storage);

        if (column_in_storage && column_in_storage->type->hasDynamicSubcolumns())
            return true;
    }

    return false;
}

StorageSnapshotPtr StorageDistributed::getStorageSnapshot(const StorageMetadataPtr & metadata_snapshot, ContextPtr query_context) const
{
    return getStorageSnapshotForQuery(metadata_snapshot, nullptr, query_context);
}

StorageSnapshotPtr StorageDistributed::getStorageSnapshotForQuery(
    const StorageMetadataPtr & metadata_snapshot, const ASTPtr & query, ContextPtr /*query_context*/) const
{
    /// If query doesn't use columns of type Object, don't deduce
    /// concrete types for them, because it required extra round trip.
    auto snapshot_data = std::make_unique<SnapshotData>();
    if (!requiresObjectColumns(metadata_snapshot->getColumns(), query))
        return std::make_shared<StorageSnapshot>(*this, metadata_snapshot, ColumnsDescription{}, std::move(snapshot_data));

    snapshot_data->objects_by_shard = getExtendedObjectsOfRemoteTables(
        *getCluster(),
        StorageID{remote_database, remote_table},
        metadata_snapshot->getColumns(),
        getContext());

    auto object_columns = DB::getConcreteObjectColumns(
        snapshot_data->objects_by_shard.begin(),
        snapshot_data->objects_by_shard.end(),
        metadata_snapshot->getColumns(),
        [](const auto & shard_num_and_columns) -> const auto & { return shard_num_and_columns.second; });

    return std::make_shared<StorageSnapshot>(*this, metadata_snapshot, object_columns, std::move(snapshot_data));
}

namespace
{

QueryTreeNodePtr buildQueryTreeDistributedTableReplacedWithLocalTable(const SelectQueryInfo & query_info, StorageID remote_storage_id)
{
    const auto & query_context = query_info.planner_context->getQueryContext();
    auto resolved_remote_storage_id = query_context->resolveStorageID(remote_storage_id);
    auto storage = DatabaseCatalog::instance().tryGetTable(resolved_remote_storage_id, query_context);
    if (!storage)
        throw Exception(ErrorCodes::UNSUPPORTED_METHOD,
            "Distributed local table {} does not exists on coordinator",
            remote_storage_id.getFullTableName());

    auto storage_lock = storage->lockForShare(query_context->getInitialQueryId(), query_context->getSettingsRef().lock_acquire_timeout);
    auto storage_snapshot = storage->getStorageSnapshot(storage->getInMemoryMetadataPtr(), query_context);
    auto replacement_table_expression = std::make_shared<TableNode>(std::move(storage), std::move(storage_lock), std::move(storage_snapshot));

    std::unordered_map<const IQueryTreeNode *, QueryTreeNodePtr> replacement_map;
    replacement_map.emplace(query_info.table_expression.get(), std::move(replacement_table_expression));

    return query_info.query_tree->cloneAndReplace(replacement_map);
}

}

void StorageDistributed::read(
    QueryPlan & query_plan,
    const Names &,
    const StorageSnapshotPtr & storage_snapshot,
    SelectQueryInfo & query_info,
    ContextPtr local_context,
    QueryProcessingStage::Enum processed_stage,
    const size_t /*max_block_size*/,
    const size_t /*num_streams*/)
{

    const auto * select_query = query_info.query->as<ASTSelectQuery>();
    if (select_query->final() && local_context->getSettingsRef().allow_experimental_parallel_reading_from_replicas)
        throw Exception(ErrorCodes::ILLEGAL_FINAL, "Final modifier is not allowed together with parallel reading from replicas feature");

    Block header;
    ASTPtr query_ast;

    if (local_context->getSettingsRef().allow_experimental_analyzer)
    {
        StorageID remote_storage_id{remote_database, remote_table};
        auto query_tree_with_replaced_distributed_table = buildQueryTreeDistributedTableReplacedWithLocalTable(query_info, remote_storage_id);
        query_ast = queryNodeToSelectQuery(query_tree_with_replaced_distributed_table);
        Planner planner(query_tree_with_replaced_distributed_table, SelectQueryOptions(processed_stage), PlannerConfiguration{.only_analyze = true});
        planner.buildQueryPlanIfNeeded();
        header = planner.getQueryPlan().getCurrentDataStream().header;
    }
    else
    {
        header =
            InterpreterSelectQuery(query_info.query, local_context, SelectQueryOptions(processed_stage).analyze()).getSampleBlock();
        query_ast = query_info.query;
    }

    const auto & modified_query_ast = ClusterProxy::rewriteSelectQuery(
        local_context, query_info.query,
        remote_database, remote_table, remote_table_function_ptr);


    /// Return directly (with correct header) if no shard to query.
    if (query_info.getCluster()->getShardsInfo().empty())
    {
        Pipe pipe(std::make_shared<NullSource>(header));
        auto read_from_pipe = std::make_unique<ReadFromPreparedSource>(std::move(pipe));
        read_from_pipe->setStepDescription("Read from NullSource (Distributed)");
        query_plan.addStep(std::move(read_from_pipe));

        return;
    }

    StorageID main_table = StorageID::createEmpty();
    if (!remote_table_function_ptr)
        main_table = StorageID{remote_database, remote_table};

    const auto & snapshot_data = assert_cast<const SnapshotData &>(*storage_snapshot->data);
    ClusterProxy::SelectStreamFactory select_stream_factory =
        ClusterProxy::SelectStreamFactory(
            header,
            snapshot_data.objects_by_shard,
            storage_snapshot,
            processed_stage);

<<<<<<< HEAD
    auto settings = local_context->getSettingsRef();

    ClusterProxy::AdditionalShardFilterGenerator additional_shard_filter_generator;
    if (canUseCustomKey(settings, *getCluster()))
    {
        const auto get_custom_key_ast = [&]() -> ASTPtr
        {
            auto distributed_table = DatabaseAndTableWithAlias(
                *getTableExpression(query_info.query->as<ASTSelectQuery &>(), 0), local_context->getCurrentDatabase());
            if (auto custom_key_ast = parseCustomKeyForTable(settings.parallel_replicas_custom_key, distributed_table, *local_context))
                return custom_key_ast;

            DatabaseAndTableWithAlias remote_table_info;
            remote_table_info.database = remote_database;
            remote_table_info.table = remote_table;
            if (auto custom_key_ast = parseCustomKeyForTable(settings.parallel_replicas_custom_key, remote_table_info, *local_context))
                return custom_key_ast;

            return nullptr;
        };

        if (auto custom_key_ast = get_custom_key_ast())
        {
            if (query_info.getCluster()->getShardCount() == 1)
            {
                // we are reading from single shard with multiple replicas but didn't transform replicas
                // into virtual shards with custom_key set
                throw Exception(ErrorCodes::LOGICAL_ERROR, "Replicas weren't transformed into virtual shards");
            }

            additional_shard_filter_generator =
                [&, custom_key_ast = std::move(custom_key_ast), shard_count = query_info.cluster->getShardCount()](uint64_t shard_num) -> ASTPtr
            {
                return getCustomKeyFilterForParallelReplica(
                    shard_count, shard_num - 1, custom_key_ast, settings.parallel_replicas_custom_key_filter_type, *this, local_context);
            };
        }
    }

    bool parallel_replicas = settings.max_parallel_replicas > 1 && settings.allow_experimental_parallel_reading_from_replicas
        && !settings.use_hedged_requests && settings.parallel_replicas_mode == ParallelReplicasMode::READ_TASKS;

    if (parallel_replicas)
        ClusterProxy::executeQueryWithParallelReplicas(
            query_plan, main_table, remote_table_function_ptr,
            select_stream_factory, modified_query_ast,
            local_context, query_info,
            sharding_key_expr, sharding_key_column_name,
            query_info.cluster, processed_stage);
    else
        ClusterProxy::executeQuery(
            query_plan, header, processed_stage,
            main_table, remote_table_function_ptr,
            select_stream_factory, log, modified_query_ast,
            local_context, query_info,
            sharding_key_expr, sharding_key_column_name,
            query_info.cluster, additional_shard_filter_generator);
=======
    ClusterProxy::executeQuery(
        query_plan, header, processed_stage,
        main_table, remote_table_function_ptr,
        select_stream_factory, log, modified_query_ast,
        local_context, query_info,
        sharding_key_expr, sharding_key_column_name,
        query_info.cluster);
>>>>>>> 61ddae6c

    /// This is a bug, it is possible only when there is no shards to query, and this is handled earlier.
    if (!query_plan.isInitialized())
        throw Exception(ErrorCodes::LOGICAL_ERROR, "Pipeline is not initialized");

    if (local_context->getSettingsRef().allow_experimental_analyzer)
    {
        Planner planner(query_info.query_tree, SelectQueryOptions(processed_stage), PlannerConfiguration{.only_analyze = true});
        planner.buildQueryPlanIfNeeded();
        auto expected_header = planner.getQueryPlan().getCurrentDataStream().header;

        auto rename_actions_dag = ActionsDAG::makeConvertingActions(
            query_plan.getCurrentDataStream().header.getColumnsWithTypeAndName(),
            expected_header.getColumnsWithTypeAndName(),
            ActionsDAG::MatchColumnsMode::Position,
            true /*ignore_constant_values*/);
        auto rename_step = std::make_unique<ExpressionStep>(query_plan.getCurrentDataStream(), std::move(rename_actions_dag));
        rename_step->setStepDescription("Change remote column names to local column names");
        query_plan.addStep(std::move(rename_step));
    }
}


SinkToStoragePtr StorageDistributed::write(const ASTPtr &, const StorageMetadataPtr & metadata_snapshot, ContextPtr local_context)
{
    auto cluster = getCluster();
    const auto & settings = local_context->getSettingsRef();

    /// Ban an attempt to make async insert into the table belonging to DatabaseMemory
    if (!storage_policy && !owned_cluster && !settings.insert_distributed_sync && !settings.insert_shard_id)
    {
        throw Exception(ErrorCodes::BAD_ARGUMENTS, "Storage {} must have own data directory to enable asynchronous inserts",
                        getName());
    }

    auto shard_num = cluster->getLocalShardCount() + cluster->getRemoteShardCount();

    /// If sharding key is not specified, then you can only write to a shard containing only one shard
    if (!settings.insert_shard_id && !settings.insert_distributed_one_random_shard && !has_sharding_key && shard_num >= 2)
    {
        throw Exception(ErrorCodes::STORAGE_REQUIRES_PARAMETER,
                        "Method write is not supported by storage {} with more than one shard and no sharding key provided", getName());
    }

    if (settings.insert_shard_id && settings.insert_shard_id > shard_num)
    {
        throw Exception(ErrorCodes::INVALID_SHARD_ID, "Shard id should be range from 1 to shard number");
    }

    /// Force sync insertion if it is remote() table function
    bool insert_sync = settings.insert_distributed_sync || settings.insert_shard_id || owned_cluster;
    auto timeout = settings.insert_distributed_timeout;

    Names columns_to_send;
    if (settings.insert_allow_materialized_columns)
        columns_to_send = metadata_snapshot->getSampleBlock().getNames();
    else
        columns_to_send = metadata_snapshot->getSampleBlockNonMaterialized().getNames();

    /// DistributedSink will not own cluster, but will own ConnectionPools of the cluster
    return std::make_shared<DistributedSink>(
        local_context, *this, metadata_snapshot, cluster, insert_sync, timeout,
        StorageID{remote_database, remote_table}, columns_to_send);
}


std::optional<QueryPipeline> StorageDistributed::distributedWriteBetweenDistributedTables(const StorageDistributed & src_distributed, const ASTInsertQuery & query, ContextPtr local_context) const
{
    const auto & settings = local_context->getSettingsRef();
    auto new_query = std::dynamic_pointer_cast<ASTInsertQuery>(query.clone());

    /// Unwrap view() function.
    if (src_distributed.remote_table_function_ptr)
    {
        const TableFunctionPtr src_table_function =
            TableFunctionFactory::instance().get(src_distributed.remote_table_function_ptr, local_context);
        const TableFunctionView * view_function =
            assert_cast<const TableFunctionView *>(src_table_function.get());
        new_query->select = view_function->getSelectQuery().clone();
    }
    else
    {
        const auto select_with_union_query = std::make_shared<ASTSelectWithUnionQuery>();
        select_with_union_query->list_of_selects = std::make_shared<ASTExpressionList>();

        auto * select = query.select->as<ASTSelectWithUnionQuery &>().list_of_selects->children.at(0)->as<ASTSelectQuery>();
        auto new_select_query = std::dynamic_pointer_cast<ASTSelectQuery>(select->clone());
        select_with_union_query->list_of_selects->children.push_back(new_select_query);

        new_select_query->replaceDatabaseAndTable(src_distributed.getRemoteDatabaseName(), src_distributed.getRemoteTableName());

        new_query->select = select_with_union_query;
    }

    const Cluster::AddressesWithFailover & src_addresses = src_distributed.getCluster()->getShardsAddresses();
    const Cluster::AddressesWithFailover & dst_addresses = getCluster()->getShardsAddresses();
    /// Compare addresses instead of cluster name, to handle remote()/cluster().
    /// (since for remote()/cluster() the getClusterName() is empty string)
    if (src_addresses != dst_addresses)
    {
        /// The warning should be produced only for root queries,
        /// since in case of parallel_distributed_insert_select=1,
        /// it will produce warning for the rewritten insert,
        /// since destination table is still Distributed there.
        if (local_context->getClientInfo().distributed_depth == 0)
        {
            LOG_WARNING(log,
                "Parallel distributed INSERT SELECT is not possible "
                "(source cluster={} ({} addresses), destination cluster={} ({} addresses))",
                src_distributed.getClusterName(),
                src_addresses.size(),
                getClusterName(),
                dst_addresses.size());
        }
        return {};
    }

    if (settings.parallel_distributed_insert_select == PARALLEL_DISTRIBUTED_INSERT_SELECT_ALL)
    {
        new_query->table_id = StorageID(getRemoteDatabaseName(), getRemoteTableName());
        /// Reset table function for INSERT INTO remote()/cluster()
        new_query->table_function.reset();
    }

    const auto & cluster = getCluster();
    const auto & shards_info = cluster->getShardsInfo();

    String new_query_str;
    {
        WriteBufferFromOwnString buf;
        IAST::FormatSettings ast_format_settings(buf, /*one_line*/ true);
        ast_format_settings.always_quote_identifiers = true;
        new_query->IAST::format(ast_format_settings);
        new_query_str = buf.str();
    }

    QueryPipeline pipeline;
    ContextMutablePtr query_context = Context::createCopy(local_context);
    ++query_context->getClientInfo().distributed_depth;

    for (size_t shard_index : collections::range(0, shards_info.size()))
    {
        const auto & shard_info = shards_info[shard_index];
        if (shard_info.isLocal())
        {
            InterpreterInsertQuery interpreter(new_query, query_context);
            pipeline.addCompletedPipeline(interpreter.execute().pipeline);
        }
        else
        {
            auto timeouts = ConnectionTimeouts::getTCPTimeoutsWithFailover(settings);
            auto connections = shard_info.pool->getMany(timeouts, &settings, PoolMode::GET_ONE);
            if (connections.empty() || connections.front().isNull())
                throw Exception(ErrorCodes::LOGICAL_ERROR, "Expected exactly one connection for shard {}",
                    shard_info.shard_num);

            ///  INSERT SELECT query returns empty block
            auto remote_query_executor
                = std::make_shared<RemoteQueryExecutor>(shard_info.pool, std::move(connections), new_query_str, Block{}, query_context);
            QueryPipeline remote_pipeline(std::make_shared<RemoteSource>(remote_query_executor, false, settings.async_socket_for_remote));
            remote_pipeline.complete(std::make_shared<EmptySink>(remote_query_executor->getHeader()));

            pipeline.addCompletedPipeline(std::move(remote_pipeline));
        }
    }

    return pipeline;
}


std::optional<QueryPipeline> StorageDistributed::distributedWriteFromClusterStorage(const IStorageCluster & src_storage_cluster, const ASTInsertQuery & query, ContextPtr local_context) const
{
    const auto & settings = local_context->getSettingsRef();
    auto & select = query.select->as<ASTSelectWithUnionQuery &>();
    /// Select query is needed for pruining on virtual columns
    auto extension = src_storage_cluster.getTaskIteratorExtension(
        select.list_of_selects->children.at(0)->as<ASTSelectQuery>()->clone(),
        local_context);

    auto dst_cluster = getCluster();

    auto new_query = std::dynamic_pointer_cast<ASTInsertQuery>(query.clone());
    if (settings.parallel_distributed_insert_select == PARALLEL_DISTRIBUTED_INSERT_SELECT_ALL)
    {
        new_query->table_id = StorageID(getRemoteDatabaseName(), getRemoteTableName());
        /// Reset table function for INSERT INTO remote()/cluster()
        new_query->table_function.reset();
    }

    String new_query_str;
    {
        WriteBufferFromOwnString buf;
        IAST::FormatSettings ast_format_settings(buf, /*one_line*/ true);
        ast_format_settings.always_quote_identifiers = true;
        new_query->IAST::format(ast_format_settings);
        new_query_str = buf.str();
    }

    QueryPipeline pipeline;
    ContextMutablePtr query_context = Context::createCopy(local_context);
    ++query_context->getClientInfo().distributed_depth;

    /// Here we take addresses from destination cluster and assume source table exists on these nodes
    for (const auto & replicas : getCluster()->getShardsAddresses())
    {
        /// There will be only one replica, because we consider each replica as a shard
        for (const auto & node : replicas)
        {
            auto connection = std::make_shared<Connection>(
                node.host_name, node.port, query_context->getGlobalContext()->getCurrentDatabase(),
                node.user, node.password, node.quota_key, node.cluster, node.cluster_secret,
                "ParallelInsertSelectInititiator",
                node.compression,
                node.secure
            );

            auto remote_query_executor = std::make_shared<RemoteQueryExecutor>(
                connection,
                new_query_str,
                Block{},
                query_context,
                /*throttler=*/nullptr,
                Scalars{},
                Tables{},
                QueryProcessingStage::Complete,
                extension);

            QueryPipeline remote_pipeline(std::make_shared<RemoteSource>(remote_query_executor, false, settings.async_socket_for_remote));
            remote_pipeline.complete(std::make_shared<EmptySink>(remote_query_executor->getHeader()));

            pipeline.addCompletedPipeline(std::move(remote_pipeline));
        }
    }

    return pipeline;
}


std::optional<QueryPipeline> StorageDistributed::distributedWrite(const ASTInsertQuery & query, ContextPtr local_context)
{
    const Settings & settings = local_context->getSettingsRef();
    if (settings.max_distributed_depth && local_context->getClientInfo().distributed_depth >= settings.max_distributed_depth)
        throw Exception(ErrorCodes::TOO_LARGE_DISTRIBUTED_DEPTH, "Maximum distributed depth exceeded");

    auto & select = query.select->as<ASTSelectWithUnionQuery &>();

    StoragePtr src_storage;

    /// Distributed write only works in the most trivial case INSERT ... SELECT
    /// without any unions or joins on the right side
    if (select.list_of_selects->children.size() == 1)
    {
        if (auto * select_query = select.list_of_selects->children.at(0)->as<ASTSelectQuery>())
        {
            JoinedTables joined_tables(Context::createCopy(local_context), *select_query);

            if (joined_tables.tablesCount() == 1)
            {
                src_storage = joined_tables.getLeftTableStorage();
            }
        }
    }

    if (!src_storage)
        return {};

    if (auto src_distributed = std::dynamic_pointer_cast<StorageDistributed>(src_storage))
    {
        return distributedWriteBetweenDistributedTables(*src_distributed, query, local_context);
    }
    if (auto src_storage_cluster = std::dynamic_pointer_cast<IStorageCluster>(src_storage))
    {
        return distributedWriteFromClusterStorage(*src_storage_cluster, query, local_context);
    }
    if (local_context->getClientInfo().distributed_depth == 0)
    {
        throw Exception(ErrorCodes::BAD_ARGUMENTS, "Parallel distributed INSERT SELECT is not possible. "\
                        "Reason: distributed reading is supported only from Distributed engine "
                        "or *Cluster table functions, but got {} storage", src_storage->getName());
    }

    return {};
}


void StorageDistributed::checkAlterIsPossible(const AlterCommands & commands, ContextPtr local_context) const
{
    auto name_deps = getDependentViewsByColumn(local_context);
    for (const auto & command : commands)
    {
        if (command.type != AlterCommand::Type::ADD_COLUMN && command.type != AlterCommand::Type::MODIFY_COLUMN
            && command.type != AlterCommand::Type::DROP_COLUMN && command.type != AlterCommand::Type::COMMENT_COLUMN
            && command.type != AlterCommand::Type::RENAME_COLUMN && command.type != AlterCommand::Type::COMMENT_TABLE)

            throw Exception(ErrorCodes::NOT_IMPLEMENTED, "Alter of type '{}' is not supported by storage {}",
                command.type, getName());

        if (command.type == AlterCommand::DROP_COLUMN && !command.clear)
        {
            const auto & deps_mv = name_deps[command.column_name];
            if (!deps_mv.empty())
            {
                throw Exception(ErrorCodes::ALTER_OF_COLUMN_IS_FORBIDDEN,
                    "Trying to ALTER DROP column {} which is referenced by materialized view {}",
                    backQuoteIfNeed(command.column_name), toString(deps_mv));
            }
        }
    }
}

void StorageDistributed::alter(const AlterCommands & params, ContextPtr local_context, AlterLockHolder &)
{
    auto table_id = getStorageID();

    checkAlterIsPossible(params, local_context);
    StorageInMemoryMetadata new_metadata = getInMemoryMetadata();
    params.apply(new_metadata, local_context);
    DatabaseCatalog::instance().getDatabase(table_id.database_name)->alterTable(local_context, table_id, new_metadata);
    setInMemoryMetadata(new_metadata);
}

void StorageDistributed::initializeFromDisk()
{
    if (!storage_policy)
        return;

    const auto & disks = data_volume->getDisks();

    /// Make initialization for large number of disks parallel.
    ThreadPool pool(disks.size());

    for (const DiskPtr & disk : disks)
    {
        pool.scheduleOrThrowOnError([&]()
        {
            createDirectoryMonitors(disk);
        });
    }
    pool.wait();

    const auto & paths = getDataPaths();
    std::vector<UInt64> last_increment(paths.size());
    for (size_t i = 0; i < paths.size(); ++i)
    {
        pool.scheduleOrThrowOnError([&, i]()
        {
            last_increment[i] = getMaximumFileNumber(paths[i]);
        });
    }
    pool.wait();

    for (const auto inc : last_increment)
    {
        if (inc > file_names_increment.value)
            file_names_increment.value.store(inc);
    }
    LOG_DEBUG(log, "Auto-increment is {}", file_names_increment.value);
}


void StorageDistributed::shutdown()
{
    monitors_blocker.cancelForever();

    std::lock_guard lock(cluster_nodes_mutex);

    LOG_DEBUG(log, "Joining background threads for async INSERT");
    cluster_nodes_data.clear();
    LOG_DEBUG(log, "Background threads for async INSERT joined");
}

void StorageDistributed::drop()
{
    // Some INSERT in-between shutdown() and drop() can call
    // requireDirectoryMonitor() again, so call shutdown() to clear them, but
    // when the drop() (this function) executed none of INSERT is allowed in
    // parallel.
    //
    // And second time shutdown() should be fast, since none of
    // DirectoryMonitor should do anything, because ActionBlocker is canceled
    // (in shutdown()).
    shutdown();

    // Distributed table without sharding_key does not allows INSERTs
    if (relative_data_path.empty())
        return;

    LOG_DEBUG(log, "Removing pending blocks for async INSERT from filesystem on DROP TABLE");

    auto disks = data_volume->getDisks();
    for (const auto & disk : disks)
    {
        if (!disk->exists(relative_data_path))
        {
            LOG_INFO(log, "Path {} is already removed from disk {}", relative_data_path, disk->getName());
            continue;
        }

        disk->removeRecursive(relative_data_path);
    }

    LOG_DEBUG(log, "Removed");
}

Strings StorageDistributed::getDataPaths() const
{
    Strings paths;

    if (relative_data_path.empty())
        return paths;

    for (const DiskPtr & disk : data_volume->getDisks())
        paths.push_back(disk->getPath() + relative_data_path);

    return paths;
}

void StorageDistributed::truncate(const ASTPtr &, const StorageMetadataPtr &, ContextPtr, TableExclusiveLockHolder &)
{
    std::lock_guard lock(cluster_nodes_mutex);

    LOG_DEBUG(log, "Removing pending blocks for async INSERT from filesystem on TRUNCATE TABLE");

    for (auto it = cluster_nodes_data.begin(); it != cluster_nodes_data.end();)
    {
        it->second.directory_monitor->shutdownAndDropAllData();
        it = cluster_nodes_data.erase(it);
    }

    LOG_DEBUG(log, "Removed");
}

StoragePolicyPtr StorageDistributed::getStoragePolicy() const
{
    return storage_policy;
}

void StorageDistributed::createDirectoryMonitors(const DiskPtr & disk)
{
    const std::string path(disk->getPath() + relative_data_path);
    fs::create_directories(path);

    std::filesystem::directory_iterator begin(path);
    std::filesystem::directory_iterator end;
    for (auto it = begin; it != end; ++it)
    {
        const auto & dir_path = it->path();
        if (std::filesystem::is_directory(dir_path))
        {
            const auto & tmp_path = dir_path / "tmp";

            /// "tmp" created by DistributedSink
            if (std::filesystem::is_directory(tmp_path) && std::filesystem::is_empty(tmp_path))
                std::filesystem::remove(tmp_path);

            if (std::filesystem::is_empty(dir_path))
            {
                LOG_DEBUG(log, "Removing {} (used for async INSERT into Distributed)", dir_path.string());
                /// Will be created by DistributedSink on demand.
                std::filesystem::remove(dir_path);
            }
            else
            {
                requireDirectoryMonitor(disk, dir_path.filename().string());
            }
        }
    }
}


StorageDistributedDirectoryMonitor& StorageDistributed::requireDirectoryMonitor(const DiskPtr & disk, const std::string & name)
{
    const std::string & disk_path = disk->getPath();
    const std::string key(disk_path + name);

    std::lock_guard lock(cluster_nodes_mutex);
    auto & node_data = cluster_nodes_data[key];
    if (!node_data.directory_monitor)
    {
        node_data.connection_pool = StorageDistributedDirectoryMonitor::createPool(name, *this);
        node_data.directory_monitor = std::make_unique<StorageDistributedDirectoryMonitor>(
            *this, disk, relative_data_path + name,
            node_data.connection_pool,
            monitors_blocker,
            getContext()->getDistributedSchedulePool());
    }
    return *node_data.directory_monitor;
}

std::vector<StorageDistributedDirectoryMonitor::Status> StorageDistributed::getDirectoryMonitorsStatuses() const
{
    std::vector<StorageDistributedDirectoryMonitor::Status> statuses;
    std::lock_guard lock(cluster_nodes_mutex);
    statuses.reserve(cluster_nodes_data.size());
    for (const auto & node : cluster_nodes_data)
        statuses.push_back(node.second.directory_monitor->getStatus());
    return statuses;
}

std::optional<UInt64> StorageDistributed::totalBytes(const Settings &) const
{
    UInt64 total_bytes = 0;
    for (const auto & status : getDirectoryMonitorsStatuses())
        total_bytes += status.bytes_count;
    return total_bytes;
}

size_t StorageDistributed::getShardCount() const
{
    return getCluster()->getShardCount();
}

ClusterPtr StorageDistributed::getCluster() const
{
    return owned_cluster ? owned_cluster : getContext()->getCluster(cluster_name);
}

ClusterPtr StorageDistributed::getOptimizedCluster(
    ContextPtr local_context, const StorageSnapshotPtr & storage_snapshot, const ASTPtr & query_ptr) const
{
    ClusterPtr cluster = getCluster();
    const Settings & settings = local_context->getSettingsRef();

    bool sharding_key_is_usable = settings.allow_nondeterministic_optimize_skip_unused_shards || sharding_key_is_deterministic;

    if (has_sharding_key && sharding_key_is_usable)
    {
        ClusterPtr optimized = skipUnusedShards(cluster, query_ptr, storage_snapshot, local_context);
        if (optimized)
            return optimized;
    }

    UInt64 force = settings.force_optimize_skip_unused_shards;
    if (force == FORCE_OPTIMIZE_SKIP_UNUSED_SHARDS_ALWAYS || (force == FORCE_OPTIMIZE_SKIP_UNUSED_SHARDS_HAS_SHARDING_KEY && has_sharding_key))
    {
        if (!has_sharding_key)
            throw Exception(ErrorCodes::UNABLE_TO_SKIP_UNUSED_SHARDS, "No sharding key");
        else if (!sharding_key_is_usable)
            throw Exception(ErrorCodes::UNABLE_TO_SKIP_UNUSED_SHARDS, "Sharding key is not deterministic");
        else
            throw Exception(ErrorCodes::UNABLE_TO_SKIP_UNUSED_SHARDS, "Sharding key {} is not used", sharding_key_column_name);
    }

    return {};
}

IColumn::Selector StorageDistributed::createSelector(const ClusterPtr cluster, const ColumnWithTypeAndName & result)
{
    const auto & slot_to_shard = cluster->getSlotToShard();

// If result.type is DataTypeLowCardinality, do shard according to its dictionaryType
#define CREATE_FOR_TYPE(TYPE)                                                                                       \
    if (typeid_cast<const DataType##TYPE *>(result.type.get()))                                                     \
        return createBlockSelector<TYPE>(*result.column, slot_to_shard);                                            \
    else if (auto * type_low_cardinality = typeid_cast<const DataTypeLowCardinality *>(result.type.get()))          \
        if (typeid_cast<const DataType ## TYPE *>(type_low_cardinality->getDictionaryType().get()))                 \
            return createBlockSelector<TYPE>(*result.column->convertToFullColumnIfLowCardinality(), slot_to_shard);

    CREATE_FOR_TYPE(UInt8)
    CREATE_FOR_TYPE(UInt16)
    CREATE_FOR_TYPE(UInt32)
    CREATE_FOR_TYPE(UInt64)
    CREATE_FOR_TYPE(Int8)
    CREATE_FOR_TYPE(Int16)
    CREATE_FOR_TYPE(Int32)
    CREATE_FOR_TYPE(Int64)

#undef CREATE_FOR_TYPE

    throw Exception(ErrorCodes::TYPE_MISMATCH, "Sharding key expression does not evaluate to an integer type");
}

/// Returns a new cluster with fewer shards if constant folding for `sharding_key_expr` is possible
/// using constraints from "PREWHERE" and "WHERE" conditions, otherwise returns `nullptr`
ClusterPtr StorageDistributed::skipUnusedShards(
    ClusterPtr cluster,
    const ASTPtr & query_ptr,
    const StorageSnapshotPtr & storage_snapshot,
    ContextPtr local_context) const
{
    const auto & select = query_ptr->as<ASTSelectQuery &>();

    if (!select.prewhere() && !select.where())
    {
        return nullptr;
    }

    ASTPtr condition_ast;
    if (select.prewhere() && select.where())
    {
        condition_ast = makeASTFunction("and", select.prewhere()->clone(), select.where()->clone());
    }
    else
    {
        condition_ast = select.prewhere() ? select.prewhere()->clone() : select.where()->clone();
    }

    replaceConstantExpressions(condition_ast, local_context, storage_snapshot->metadata->getColumns().getAll(), shared_from_this(), storage_snapshot);

    size_t limit = local_context->getSettingsRef().optimize_skip_unused_shards_limit;
    if (!limit || limit > SSIZE_MAX)
    {
        throw Exception(ErrorCodes::ARGUMENT_OUT_OF_BOUND, "optimize_skip_unused_shards_limit out of range (0, {}]", SSIZE_MAX);
    }
    // To interpret limit==0 as limit is reached
    ++limit;
    const auto blocks = evaluateExpressionOverConstantCondition(condition_ast, sharding_key_expr, limit);

    if (!limit)
    {
        LOG_DEBUG(log,
            "Number of values for sharding key exceeds optimize_skip_unused_shards_limit={}, "
            "try to increase it, but note that this may increase query processing time.",
            local_context->getSettingsRef().optimize_skip_unused_shards_limit);
        return nullptr;
    }

    // Can't get definite answer if we can skip any shards
    if (!blocks)
    {
        return nullptr;
    }

    std::set<int> shards;

    for (const auto & block : *blocks)
    {
        if (!block.has(sharding_key_column_name))
            throw Exception(ErrorCodes::TOO_MANY_ROWS, "sharding_key_expr should evaluate as a single row");

        const ColumnWithTypeAndName & result = block.getByName(sharding_key_column_name);
        const auto selector = createSelector(cluster, result);

        shards.insert(selector.begin(), selector.end());
    }

    return cluster->getClusterWithMultipleShards({shards.begin(), shards.end()});
}

ActionLock StorageDistributed::getActionLock(StorageActionBlockType type)
{
    if (type == ActionLocks::DistributedSend)
        return monitors_blocker.cancel();
    return {};
}

void StorageDistributed::flush()
{
    try
    {
        flushClusterNodesAllData(getContext());
    }
    catch (...)
    {
        tryLogCurrentException(log, "Cannot flush");
    }
}

void StorageDistributed::flushClusterNodesAllData(ContextPtr local_context)
{
    /// Sync SYSTEM FLUSH DISTRIBUTED with TRUNCATE
    auto table_lock = lockForShare(local_context->getCurrentQueryId(), local_context->getSettingsRef().lock_acquire_timeout);

    std::vector<std::shared_ptr<StorageDistributedDirectoryMonitor>> directory_monitors;

    {
        std::lock_guard lock(cluster_nodes_mutex);

        directory_monitors.reserve(cluster_nodes_data.size());
        for (auto & node : cluster_nodes_data)
            directory_monitors.push_back(node.second.directory_monitor);
    }

    /// TODO: Maybe it should be executed in parallel
    for (auto & node : directory_monitors)
        node->flushAllData();
}

void StorageDistributed::rename(const String & new_path_to_table_data, const StorageID & new_table_id)
{
    assert(relative_data_path != new_path_to_table_data);
    if (!relative_data_path.empty())
        renameOnDisk(new_path_to_table_data);
    renameInMemory(new_table_id);
}


size_t StorageDistributed::getRandomShardIndex(const Cluster::ShardsInfo & shards)
{

    UInt32 total_weight = 0;
    for (const auto & shard : shards)
        total_weight += shard.weight;

    assert(total_weight > 0);

    size_t res;
    {
        std::lock_guard lock(rng_mutex);
        res = std::uniform_int_distribution<size_t>(0, total_weight - 1)(rng);
    }

    for (auto i = 0ul, s = shards.size(); i < s; ++i)
    {
        if (shards[i].weight > res)
            return i;
        res -= shards[i].weight;
    }

    UNREACHABLE();
}


void StorageDistributed::renameOnDisk(const String & new_path_to_table_data)
{
    for (const DiskPtr & disk : data_volume->getDisks())
    {
        disk->createDirectories(new_path_to_table_data);
        disk->moveDirectory(relative_data_path, new_path_to_table_data);

        auto new_path = disk->getPath() + new_path_to_table_data;
        LOG_DEBUG(log, "Updating path to {}", new_path);

        std::lock_guard lock(cluster_nodes_mutex);
        for (auto & node : cluster_nodes_data)
            node.second.directory_monitor->updatePath(new_path_to_table_data);
    }

    relative_data_path = new_path_to_table_data;
}

void StorageDistributed::delayInsertOrThrowIfNeeded() const
{
    if (!distributed_settings.bytes_to_throw_insert &&
        !distributed_settings.bytes_to_delay_insert)
        return;

    UInt64 total_bytes = *totalBytes(getContext()->getSettingsRef());

    if (distributed_settings.bytes_to_throw_insert && total_bytes > distributed_settings.bytes_to_throw_insert)
    {
        ProfileEvents::increment(ProfileEvents::DistributedRejectedInserts);
        throw Exception(ErrorCodes::DISTRIBUTED_TOO_MANY_PENDING_BYTES,
            "Too many bytes pending for async INSERT: {} (bytes_to_throw_insert={})",
            formatReadableSizeWithBinarySuffix(total_bytes),
            formatReadableSizeWithBinarySuffix(distributed_settings.bytes_to_throw_insert));
    }

    if (distributed_settings.bytes_to_delay_insert && total_bytes > distributed_settings.bytes_to_delay_insert)
    {
        /// Step is 5% of the delay and minimal one second.
        /// NOTE: max_delay_to_insert is in seconds, and step is in ms.
        const size_t step_ms = static_cast<size_t>(std::min<double>(1., static_cast<double>(distributed_settings.max_delay_to_insert) * 1'000 * 0.05));
        UInt64 delayed_ms = 0;

        do {
            delayed_ms += step_ms;
            std::this_thread::sleep_for(std::chrono::milliseconds(step_ms));
        } while (*totalBytes(getContext()->getSettingsRef()) > distributed_settings.bytes_to_delay_insert && delayed_ms < distributed_settings.max_delay_to_insert*1000);

        ProfileEvents::increment(ProfileEvents::DistributedDelayedInserts);
        ProfileEvents::increment(ProfileEvents::DistributedDelayedInsertsMilliseconds, delayed_ms);

        UInt64 new_total_bytes = *totalBytes(getContext()->getSettingsRef());
        LOG_INFO(log, "Too many bytes pending for async INSERT: was {}, now {}, INSERT was delayed to {} ms",
            formatReadableSizeWithBinarySuffix(total_bytes),
            formatReadableSizeWithBinarySuffix(new_total_bytes),
            delayed_ms);

        if (new_total_bytes > distributed_settings.bytes_to_delay_insert)
        {
            ProfileEvents::increment(ProfileEvents::DistributedRejectedInserts);
            throw Exception(ErrorCodes::DISTRIBUTED_TOO_MANY_PENDING_BYTES,
                "Too many bytes pending for async INSERT: {} (bytes_to_delay_insert={})",
                formatReadableSizeWithBinarySuffix(new_total_bytes),
                formatReadableSizeWithBinarySuffix(distributed_settings.bytes_to_delay_insert));
        }
    }
}

void registerStorageDistributed(StorageFactory & factory)
{
    factory.registerStorage("Distributed", [](const StorageFactory::Arguments & args)
    {
        /** Arguments of engine is following:
          * - name of cluster in configuration;
          * - name of remote database;
          * - name of remote table;
          * - policy to store data in;
          *
          * Remote database may be specified in following form:
          * - identifier;
          * - constant expression with string result, like currentDatabase();
          * -- string literal as specific case;
          * - empty string means 'use default database from cluster'.
          *
          * Distributed engine also supports SETTINGS clause.
          */

        ASTs & engine_args = args.engine_args;

        if (engine_args.size() < 3 || engine_args.size() > 5)
            throw Exception(ErrorCodes::NUMBER_OF_ARGUMENTS_DOESNT_MATCH,
                            "Storage Distributed requires from 3 "
                            "to 5 parameters - name of configuration section with list "
                            "of remote servers, name of remote database, name "
                            "of remote table, sharding key expression (optional), policy to store data in (optional).");

        String cluster_name = getClusterNameAndMakeLiteral(engine_args[0]);

        const ContextPtr & context = args.getContext();
        const ContextPtr & local_context = args.getLocalContext();

        engine_args[1] = evaluateConstantExpressionOrIdentifierAsLiteral(engine_args[1], local_context);
        engine_args[2] = evaluateConstantExpressionOrIdentifierAsLiteral(engine_args[2], local_context);

        String remote_database = checkAndGetLiteralArgument<String>(engine_args[1], "remote_database");
        String remote_table = checkAndGetLiteralArgument<String>(engine_args[2], "remote_table");

        const auto & sharding_key = engine_args.size() >= 4 ? engine_args[3] : nullptr;
        String storage_policy = "default";
        if (engine_args.size() >= 5)
        {
            engine_args[4] = evaluateConstantExpressionOrIdentifierAsLiteral(engine_args[4], local_context);
            storage_policy = checkAndGetLiteralArgument<String>(engine_args[4], "storage_policy");
        }

        /// Check that sharding_key exists in the table and has numeric type.
        if (sharding_key)
        {
            auto sharding_expr = buildShardingKeyExpression(sharding_key, context, args.columns.getAllPhysical(), true);
            const Block & block = sharding_expr->getSampleBlock();

            if (block.columns() != 1)
                throw Exception(ErrorCodes::INCORRECT_NUMBER_OF_COLUMNS, "Sharding expression must return exactly one column");

            auto type = block.getByPosition(0).type;

            if (!type->isValueRepresentedByInteger())
                throw Exception(ErrorCodes::TYPE_MISMATCH, "Sharding expression has type {}, but should be one of integer type",
                    type->getName());
        }

        /// TODO: move some arguments from the arguments to the SETTINGS.
        DistributedSettings distributed_settings;
        if (args.storage_def->settings)
        {
            distributed_settings.loadFromQuery(*args.storage_def);
        }

        if (distributed_settings.max_delay_to_insert < 1)
            throw Exception(ErrorCodes::ARGUMENT_OUT_OF_BOUND,
                "max_delay_to_insert cannot be less then 1");

        if (distributed_settings.bytes_to_throw_insert && distributed_settings.bytes_to_delay_insert &&
            distributed_settings.bytes_to_throw_insert <= distributed_settings.bytes_to_delay_insert)
        {
            throw Exception(ErrorCodes::ARGUMENT_OUT_OF_BOUND,
                "bytes_to_throw_insert cannot be less or equal to bytes_to_delay_insert (since it is handled first)");
        }

        /// Set default values from the distributed_directory_monitor_* global context settings.
        if (!distributed_settings.monitor_batch_inserts.changed)
            distributed_settings.monitor_batch_inserts = context->getSettingsRef().distributed_directory_monitor_batch_inserts;
        if (!distributed_settings.monitor_split_batch_on_failure.changed)
            distributed_settings.monitor_split_batch_on_failure = context->getSettingsRef().distributed_directory_monitor_split_batch_on_failure;
        if (!distributed_settings.monitor_sleep_time_ms.changed)
            distributed_settings.monitor_sleep_time_ms = Poco::Timespan(context->getSettingsRef().distributed_directory_monitor_sleep_time_ms);
        if (!distributed_settings.monitor_max_sleep_time_ms.changed)
            distributed_settings.monitor_max_sleep_time_ms = Poco::Timespan(context->getSettingsRef().distributed_directory_monitor_max_sleep_time_ms);

        return std::make_shared<StorageDistributed>(
            args.table_id,
            args.columns,
            args.constraints,
            args.comment,
            remote_database,
            remote_table,
            cluster_name,
            context,
            sharding_key,
            storage_policy,
            args.relative_data_path,
            distributed_settings,
            args.attach);
    },
    {
        .supports_settings = true,
        .supports_parallel_insert = true,
        .supports_schema_inference = true,
        .source_access_type = AccessType::REMOTE,
    });
}

}<|MERGE_RESOLUTION|>--- conflicted
+++ resolved
@@ -747,7 +747,6 @@
             storage_snapshot,
             processed_stage);
 
-<<<<<<< HEAD
     auto settings = local_context->getSettingsRef();
 
     ClusterProxy::AdditionalShardFilterGenerator additional_shard_filter_generator;
@@ -787,33 +786,13 @@
         }
     }
 
-    bool parallel_replicas = settings.max_parallel_replicas > 1 && settings.allow_experimental_parallel_reading_from_replicas
-        && !settings.use_hedged_requests && settings.parallel_replicas_mode == ParallelReplicasMode::READ_TASKS;
-
-    if (parallel_replicas)
-        ClusterProxy::executeQueryWithParallelReplicas(
-            query_plan, main_table, remote_table_function_ptr,
-            select_stream_factory, modified_query_ast,
-            local_context, query_info,
-            sharding_key_expr, sharding_key_column_name,
-            query_info.cluster, processed_stage);
-    else
-        ClusterProxy::executeQuery(
-            query_plan, header, processed_stage,
-            main_table, remote_table_function_ptr,
-            select_stream_factory, log, modified_query_ast,
-            local_context, query_info,
-            sharding_key_expr, sharding_key_column_name,
-            query_info.cluster, additional_shard_filter_generator);
-=======
     ClusterProxy::executeQuery(
         query_plan, header, processed_stage,
         main_table, remote_table_function_ptr,
         select_stream_factory, log, modified_query_ast,
         local_context, query_info,
         sharding_key_expr, sharding_key_column_name,
-        query_info.cluster);
->>>>>>> 61ddae6c
+        query_info.cluster, additional_shard_filter_generator);
 
     /// This is a bug, it is possible only when there is no shards to query, and this is handled earlier.
     if (!query_plan.isInitialized())
