--- conflicted
+++ resolved
@@ -640,14 +640,11 @@
     M(669, NAMED_COLLECTION_DOESNT_EXIST) \
     M(670, NAMED_COLLECTION_ALREADY_EXISTS) \
     M(671, NAMED_COLLECTION_IS_IMMUTABLE) \
-<<<<<<< HEAD
-    M(672, CANNOT_PARSE_IPV4) \
-    M(673, CANNOT_PARSE_IPV6) \
-=======
     M(672, INVALID_SCHEDULER_NODE) \
     M(673, RESOURCE_ACCESS_DENIED) \
     M(674, RESOURCE_NOT_FOUND) \
->>>>>>> 1b5ed050
+    M(675, CANNOT_PARSE_IPV4) \
+    M(676, CANNOT_PARSE_IPV6) \
     \
     M(999, KEEPER_EXCEPTION) \
     M(1000, POCO_EXCEPTION) \
